<<<<<<< HEAD
﻿<Window xmlns="https://github.com/perspex">
  <StackPanel Orientation="Vertical">
    <StackPanel Orientation="Horizontal">
      <StackPanel Margin="18" Gap="4" Width="200">
        <TextBlock FontSize="16" Text="Simple Bindings"/>
        <TextBox Watermark="Two Way" UseFloatingWatermark="True" Text="{Binding StringValue}"/>
        <TextBox Watermark="One Way" UseFloatingWatermark="True" Text="{Binding StringValue, Mode=OneWay}"/>
        <TextBox Watermark="One Time" UseFloatingWatermark="True" Text="{Binding StringValue, Mode=OneTime}"/>
        <TextBox Watermark="One Way To Source" UseFloatingWatermark="True" Text="{Binding StringValue, Mode=OneWayToSource}"/>
      </StackPanel>
      <StackPanel Margin="18" Gap="4" Width="200">
        <TextBlock FontSize="16" Text="Collection Bindings"/>
        <TextBox Watermark="Items[1].StringValue" UseFloatingWatermark="True" Text="{Binding Items[1].StringValue}"/>
        <Button Command="{Binding ShuffleItems}">Shuffle</Button>
      </StackPanel>
      <StackPanel Margin="18" Gap="4" Width="200">
        <TextBlock FontSize="16" Text="Negated Bindings"/>
        <TextBox Watermark="Boolean String" UseFloatingWatermark="True" Text="{Binding BooleanString}"/>
        <CheckBox IsChecked="{Binding !BooleanString}">!BooleanString</CheckBox>
        <CheckBox IsChecked="{Binding !!BooleanString}">!!BooleanString</CheckBox>
      </StackPanel>
    </StackPanel>
    <StackPanel Margin="18" Gap="4" Width="200" HorizontalAlignment="Left">
      <TextBlock FontSize="16" Text="Numeric Bindings"/>
      <TextBox Watermark="Double" UseFloatingWatermark="True" Text="{Binding DoubleValue, Mode=TwoWay}"/>
      <TextBlock Text="{Binding DoubleValue}"/>
    </StackPanel>
  </StackPanel>
=======
﻿<Window xmlns="https://github.com/perspex"
        xmlns:vm="clr-namespace:BindingTest.ViewModels;assembly=BindingTest">
  <TabControl>
    <TabItem Header="Basic">
      <StackPanel Orientation="Horizontal">
        <StackPanel Margin="18" Gap="4" Width="200">
          <TextBlock FontSize="16" Text="Simple Bindings"/>
          <TextBox Watermark="Two Way" UseFloatingWatermark="True" Text="{Binding StringValue}"/>
          <TextBox Watermark="One Way" UseFloatingWatermark="True" Text="{Binding Path=StringValue, Mode=OneWay}"/>
          <TextBox Watermark="One Time" UseFloatingWatermark="True" Text="{Binding Path=StringValue, Mode=OneTime}"/>
          <TextBox Watermark="One Way To Source" UseFloatingWatermark="True" Text="{Binding Path=StringValue, Mode=OneWayToSource}"/>
        </StackPanel>
        <StackPanel Margin="18" Gap="4" Width="200">
          <TextBlock FontSize="16" Text="Collection Bindings"/>
          <TextBox Watermark="Items[1].StringValue" UseFloatingWatermark="True" Text="{Binding Items[1].StringValue}"/>
          <Button Command="{Binding ShuffleItems}">Shuffle</Button>
        </StackPanel>
        <StackPanel Margin="18" Gap="4" Width="200">
          <TextBlock FontSize="16" Text="Negated Bindings"/>
          <TextBox Watermark="Boolean String" UseFloatingWatermark="True" Text="{Binding BooleanString}"/>
          <CheckBox IsChecked="{Binding !BooleanString}">!BooleanString</CheckBox>
          <CheckBox IsChecked="{Binding !!BooleanString}">!!BooleanString</CheckBox>
        </StackPanel>
      </StackPanel>
    </TabItem>
    <TabItem Header="ListBox">
      <StackPanel Orientation="Horizontal">
        <StackPanel.DataTemplates>
          <DataTemplate DataType="vm:TestItem">
            <TextBlock Text="{Binding StringValue}"/>
          </DataTemplate>
        </StackPanel.DataTemplates>
        <StackPanel Margin="18" Gap="4" Width="200">
          <TextBlock FontSize="16" Text="Multiple"/>
          <ListBox Items="{Binding Items}" SelectionMode="Multiple" SelectedItems="{Binding SelectedItems}"/>
        </StackPanel>
        <StackPanel Margin="18" Gap="4" Width="200">
          <TextBlock FontSize="16" Text="Multiple"/>
          <ListBox Items="{Binding Items}" SelectionMode="Multiple" SelectedItems="{Binding SelectedItems}"/>
        </StackPanel>
      </StackPanel>
    </TabItem>
  </TabControl>
>>>>>>> 6401cec2
</Window><|MERGE_RESOLUTION|>--- conflicted
+++ resolved
@@ -1,55 +1,34 @@
-<<<<<<< HEAD
-﻿<Window xmlns="https://github.com/perspex">
-  <StackPanel Orientation="Vertical">
-    <StackPanel Orientation="Horizontal">
-      <StackPanel Margin="18" Gap="4" Width="200">
-        <TextBlock FontSize="16" Text="Simple Bindings"/>
-        <TextBox Watermark="Two Way" UseFloatingWatermark="True" Text="{Binding StringValue}"/>
-        <TextBox Watermark="One Way" UseFloatingWatermark="True" Text="{Binding StringValue, Mode=OneWay}"/>
-        <TextBox Watermark="One Time" UseFloatingWatermark="True" Text="{Binding StringValue, Mode=OneTime}"/>
-        <TextBox Watermark="One Way To Source" UseFloatingWatermark="True" Text="{Binding StringValue, Mode=OneWayToSource}"/>
-      </StackPanel>
-      <StackPanel Margin="18" Gap="4" Width="200">
-        <TextBlock FontSize="16" Text="Collection Bindings"/>
-        <TextBox Watermark="Items[1].StringValue" UseFloatingWatermark="True" Text="{Binding Items[1].StringValue}"/>
-        <Button Command="{Binding ShuffleItems}">Shuffle</Button>
-      </StackPanel>
-      <StackPanel Margin="18" Gap="4" Width="200">
-        <TextBlock FontSize="16" Text="Negated Bindings"/>
-        <TextBox Watermark="Boolean String" UseFloatingWatermark="True" Text="{Binding BooleanString}"/>
-        <CheckBox IsChecked="{Binding !BooleanString}">!BooleanString</CheckBox>
-        <CheckBox IsChecked="{Binding !!BooleanString}">!!BooleanString</CheckBox>
-      </StackPanel>
-    </StackPanel>
-    <StackPanel Margin="18" Gap="4" Width="200" HorizontalAlignment="Left">
-      <TextBlock FontSize="16" Text="Numeric Bindings"/>
-      <TextBox Watermark="Double" UseFloatingWatermark="True" Text="{Binding DoubleValue, Mode=TwoWay}"/>
-      <TextBlock Text="{Binding DoubleValue}"/>
-    </StackPanel>
-  </StackPanel>
-=======
 ﻿<Window xmlns="https://github.com/perspex"
         xmlns:vm="clr-namespace:BindingTest.ViewModels;assembly=BindingTest">
   <TabControl>
     <TabItem Header="Basic">
-      <StackPanel Orientation="Horizontal">
-        <StackPanel Margin="18" Gap="4" Width="200">
-          <TextBlock FontSize="16" Text="Simple Bindings"/>
-          <TextBox Watermark="Two Way" UseFloatingWatermark="True" Text="{Binding StringValue}"/>
-          <TextBox Watermark="One Way" UseFloatingWatermark="True" Text="{Binding Path=StringValue, Mode=OneWay}"/>
-          <TextBox Watermark="One Time" UseFloatingWatermark="True" Text="{Binding Path=StringValue, Mode=OneTime}"/>
-          <TextBox Watermark="One Way To Source" UseFloatingWatermark="True" Text="{Binding Path=StringValue, Mode=OneWayToSource}"/>
+      <StackPanel Orientation="Vertical">
+        <StackPanel Orientation="Horizontal">
+          <StackPanel Margin="18" Gap="4" Width="200">
+            <TextBlock FontSize="16" Text="Simple Bindings"/>
+            <TextBox Watermark="Two Way" UseFloatingWatermark="True" Text="{Binding Path=StringValue}"/>
+            <TextBox Watermark="One Way" UseFloatingWatermark="True" Text="{Binding Path=StringValue, Mode=OneWay}"/>
+            <TextBox Watermark="One Time" UseFloatingWatermark="True" Text="{Binding Path=StringValue, Mode=OneTime}"/>
+            <TextBox Watermark="One Way To Source" UseFloatingWatermark="True" Text="{Binding Path=StringValue, Mode=OneWayToSource}"/>
+          </StackPanel>
+          <StackPanel Margin="18" Gap="4" Width="200">
+            <TextBlock FontSize="16" Text="Collection Bindings"/>
+            <TextBox Watermark="Items[1].StringValue" UseFloatingWatermark="True" Text="{Binding Path=Items[1].StringValue}"/>
+            <Button Command="{Binding ShuffleItems}">Shuffle</Button>
+          </StackPanel>
+          <StackPanel Margin="18" Gap="4" Width="200">
+            <TextBlock FontSize="16" Text="Negated Bindings"/>
+            <TextBox Watermark="Boolean String" UseFloatingWatermark="True" Text="{Binding Path=BooleanString}"/>
+            <CheckBox IsChecked="{Binding !BooleanString}">!BooleanString</CheckBox>
+            <CheckBox IsChecked="{Binding !!BooleanString}">!!BooleanString</CheckBox>
+          </StackPanel>
         </StackPanel>
-        <StackPanel Margin="18" Gap="4" Width="200">
-          <TextBlock FontSize="16" Text="Collection Bindings"/>
-          <TextBox Watermark="Items[1].StringValue" UseFloatingWatermark="True" Text="{Binding Items[1].StringValue}"/>
-          <Button Command="{Binding ShuffleItems}">Shuffle</Button>
-        </StackPanel>
-        <StackPanel Margin="18" Gap="4" Width="200">
-          <TextBlock FontSize="16" Text="Negated Bindings"/>
-          <TextBox Watermark="Boolean String" UseFloatingWatermark="True" Text="{Binding BooleanString}"/>
-          <CheckBox IsChecked="{Binding !BooleanString}">!BooleanString</CheckBox>
-          <CheckBox IsChecked="{Binding !!BooleanString}">!!BooleanString</CheckBox>
+        <StackPanel Orientation="Horizontal">
+          <StackPanel Margin="18" Gap="4" Width="200" HorizontalAlignment="Left">
+            <TextBlock FontSize="16" Text="Numeric Bindings"/>
+            <TextBox Watermark="Double" UseFloatingWatermark="True" Text="{Binding Path=DoubleValue, Mode=TwoWay}"/>
+            <TextBlock Text="{Binding Path=DoubleValue}"/>
+          </StackPanel>
         </StackPanel>
       </StackPanel>
     </TabItem>
@@ -71,5 +50,4 @@
       </StackPanel>
     </TabItem>
   </TabControl>
->>>>>>> 6401cec2
 </Window>
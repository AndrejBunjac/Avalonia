<UserControl xmlns="https://github.com/avaloniaui"
             xmlns:x="http://schemas.microsoft.com/winfx/2006/xaml"
             x:Class="ControlCatalog.Pages.TextBoxPage">
  <StackPanel Orientation="Vertical" Spacing="4">
    <TextBlock Classes="h1">TextBox</TextBlock>
    <TextBlock Classes="h2">A control into which the user can input text</TextBlock>

    <StackPanel Orientation="Horizontal"
              Margin="0,16,0,0"
              HorizontalAlignment="Center"
              Spacing="16">
      <StackPanel Orientation="Vertical" Spacing="8">
        <TextBox Text="Lorem ipsum dolor sit amet, consectetur adipiscing elit." Width="200" />
        <TextBox Watermark="ReadOnly" IsReadOnly="True" Text="This is read only"/>
        <TextBox Width="200" Watermark="Watermark" />
        <TextBox Width="200"
                 Watermark="Floating Watermark"
                 UseFloatingWatermark="True"
                 Text="Lorem ipsum dolor sit amet, consectetur adipiscing elit."/>

        <TextBox Width="200"
                 Watermark="Password Box"
                 UseFloatingWatermark="True"
                 PasswordChar="*"
                 Text="Password" />
        <TextBox Width="200" Text="Left aligned text" TextAlignment="Left" />
        <TextBox Width="200" Text="Center aligned text" TextAlignment="Center" />
        <TextBox Width="200" Text="Right aligned text" TextAlignment="Right" />
<<<<<<< HEAD
         <TextBox Width="200" Text="Custom selection brush"
                  SelectionStart="5" SelectionEnd="22"
                  SelectionBrush="Green" SelectionForegroundBrush="Yellow"/>
=======
        <TextBox Width="200" Text="Custom caret brush" CaretBrush="DarkOrange"/>
>>>>>>> 54c86c9e
      </StackPanel>

      <StackPanel Orientation="Vertical" Spacing="8">
        <TextBox AcceptsReturn="True" TextWrapping="Wrap" Width="200" Height="125"
                 Text="Multiline TextBox with TextWrapping.&#xD;&#xD;Lorem ipsum dolor sit amet, consectetur adipiscing elit. Vivamus magna. Cras in mi at felis aliquet congue. Ut a est eget ligula molestie gravida. Curabitur massa. Donec eleifend, libero at sagittis mollis, tellus est malesuada tellus, at luctus turpis elit sit amet quam. Vivamus pretium ornare est." />
        <TextBox AcceptsReturn="True" Width="200" Height="125"
                 Text="Multiline TextBox with no TextWrapping.&#xD;&#xD;Lorem ipsum dolor sit amet, consectetur adipiscing elit. Vivamus magna. Cras in mi at felis aliquet congue. Ut a est eget ligula molestie gravida. Curabitur massa. Donec eleifend, libero at sagittis mollis, tellus est malesuada tellus, at luctus turpis elit sit amet quam. Vivamus pretium ornare est." />
      </StackPanel>
        <StackPanel Orientation="Vertical" Spacing="8">
            <TextBlock Classes="h2">resm fonts</TextBlock>
            <TextBox Width="200" Text="Custom font regular" FontWeight="Normal" FontStyle="Normal" FontFamily="resm:ControlCatalog.Assets.Fonts?assembly=ControlCatalog#Source Sans Pro"/>
                <TextBox Width="200" Text="Custom font bold" FontWeight="Bold" FontStyle="Normal" FontFamily="resm:ControlCatalog.Assets.Fonts?assembly=ControlCatalog#Source Sans Pro"/>
                <TextBox Width="200" Text="Custom font italic" FontWeight="Normal" FontStyle="Italic" FontFamily="resm:ControlCatalog.Assets.Fonts.SourceSansPro-Italic.ttf?assembly=ControlCatalog#Source Sans Pro"/>
                <TextBox Width="200" Text="Custom font italic bold" FontWeight="Bold" FontStyle="Italic" FontFamily="resm:ControlCatalog.Assets.Fonts.SourceSansPro-*.ttf?assembly=ControlCatalog#Source Sans Pro"/>
        </StackPanel>
        
        <StackPanel Orientation="Vertical" Spacing="8">
            <TextBlock Classes="h2">res fonts</TextBlock>
            <TextBox Width="200" Text="Custom font regular" FontWeight="Normal" FontStyle="Normal" FontFamily="avares://ControlCatalog/Assets/Fonts#Source Sans Pro"/>
            <TextBox Width="200" Text="Custom font bold" FontWeight="Bold" FontStyle="Normal" FontFamily="avares://ControlCatalog/Assets/Fonts#Source Sans Pro"/>
            <TextBox Width="200" Text="Custom font italic" FontWeight="Normal" FontStyle="Italic" FontFamily="/Assets/Fonts/SourceSansPro-Italic.ttf#Source Sans Pro"/>
            <TextBox Width="200" Text="Custom font italic bold" FontWeight="Bold" FontStyle="Italic" FontFamily="/Assets/Fonts/SourceSansPro-*.ttf#Source Sans Pro"/>
        </StackPanel>
      </StackPanel>
  </StackPanel>
</UserControl><|MERGE_RESOLUTION|>--- conflicted
+++ resolved
@@ -26,13 +26,10 @@
         <TextBox Width="200" Text="Left aligned text" TextAlignment="Left" />
         <TextBox Width="200" Text="Center aligned text" TextAlignment="Center" />
         <TextBox Width="200" Text="Right aligned text" TextAlignment="Right" />
-<<<<<<< HEAD
-         <TextBox Width="200" Text="Custom selection brush"
+        <TextBox Width="200" Text="Custom selection brush"
                   SelectionStart="5" SelectionEnd="22"
                   SelectionBrush="Green" SelectionForegroundBrush="Yellow"/>
-=======
         <TextBox Width="200" Text="Custom caret brush" CaretBrush="DarkOrange"/>
->>>>>>> 54c86c9e
       </StackPanel>
 
       <StackPanel Orientation="Vertical" Spacing="8">

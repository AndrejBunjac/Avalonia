﻿<Project Sdk="Microsoft.NET.Sdk">

  <PropertyGroup>
<<<<<<< HEAD
    <OutputType>Exe</OutputType>
    <TargetFramework>net6.0</TargetFramework>
=======
    <OutputType>WinExe</OutputType>
    <TargetFramework>netcoreapp3.1</TargetFramework>
>>>>>>> fa202713
    <TargetLatestRuntimePatch>true</TargetLatestRuntimePatch>
  </PropertyGroup>

  <ItemGroup>
    <ProjectReference Include="..\..\src\Avalonia.Headless.Vnc\Avalonia.Headless.Vnc.csproj" />
    <ProjectReference Include="..\..\src\Avalonia.Dialogs\Avalonia.Dialogs.csproj" />
    <ProjectReference Include="..\..\src\Linux\Avalonia.LinuxFramebuffer\Avalonia.LinuxFramebuffer.csproj" />
    <ProjectReference Include="..\ControlCatalog\ControlCatalog.csproj" />
    <ProjectReference Include="..\..\src\Avalonia.X11\Avalonia.X11.csproj" />
    <PackageReference Include="Avalonia.Angle.Windows.Natives" Version="2.1.0.2020091801" />
  </ItemGroup>

  <PropertyGroup>
    <!-- For Microsoft.CodeAnalysis -->
    <SatelliteResourceLanguages>en</SatelliteResourceLanguages>
  </PropertyGroup>

  <Import Project="..\..\build\SampleApp.props" />
  <Import Project="..\..\build\ReferenceCoreLibraries.props" />
</Project><|MERGE_RESOLUTION|>--- conflicted
+++ resolved
@@ -1,13 +1,10 @@
 ﻿<Project Sdk="Microsoft.NET.Sdk">
 
   <PropertyGroup>
-<<<<<<< HEAD
     <OutputType>Exe</OutputType>
     <TargetFramework>net6.0</TargetFramework>
-=======
     <OutputType>WinExe</OutputType>
     <TargetFramework>netcoreapp3.1</TargetFramework>
->>>>>>> fa202713
     <TargetLatestRuntimePatch>true</TargetLatestRuntimePatch>
   </PropertyGroup>
 

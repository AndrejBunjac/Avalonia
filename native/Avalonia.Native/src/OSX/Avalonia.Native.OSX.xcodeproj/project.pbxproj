// !$*UTF8*$!
{
	archiveVersion = 1;
	classes = {
	};
	objectVersion = 46;
	objects = {

/* Begin PBXBuildFile section */
		1A002B9E232135EE00021753 /* app.mm in Sources */ = {isa = PBXBuildFile; fileRef = 1A002B9D232135EE00021753 /* app.mm */; };
		1A3E5EA823E9E83B00EDE661 /* rendertarget.mm in Sources */ = {isa = PBXBuildFile; fileRef = 1A3E5EA723E9E83B00EDE661 /* rendertarget.mm */; };
		1A3E5EAA23E9F26C00EDE661 /* IOSurface.framework in Frameworks */ = {isa = PBXBuildFile; fileRef = 1A3E5EA923E9F26C00EDE661 /* IOSurface.framework */; };
		1A1852DC23E05814008F0DED /* deadlock.mm in Sources */ = {isa = PBXBuildFile; fileRef = 1A1852DB23E05814008F0DED /* deadlock.mm */; };
		1AFD334123E03C4F0042899B /* controlhost.mm in Sources */ = {isa = PBXBuildFile; fileRef = 1AFD334023E03C4F0042899B /* controlhost.mm */; };
		1A3E5EAE23E9FB1300EDE661 /* cgl.mm in Sources */ = {isa = PBXBuildFile; fileRef = 1A3E5EAD23E9FB1300EDE661 /* cgl.mm */; };
		1A3E5EB023E9FE8300EDE661 /* QuartzCore.framework in Frameworks */ = {isa = PBXBuildFile; fileRef = 1A3E5EAF23E9FE8300EDE661 /* QuartzCore.framework */; };
		1A465D10246AB61600C5858B /* dnd.mm in Sources */ = {isa = PBXBuildFile; fileRef = 1A465D0F246AB61600C5858B /* dnd.mm */; };
		37155CE4233C00EB0034DCE9 /* menu.h in Headers */ = {isa = PBXBuildFile; fileRef = 37155CE3233C00EB0034DCE9 /* menu.h */; };
		37A517B32159597E00FBA241 /* Screens.mm in Sources */ = {isa = PBXBuildFile; fileRef = 37A517B22159597E00FBA241 /* Screens.mm */; };
		37C09D8821580FE4006A6758 /* SystemDialogs.mm in Sources */ = {isa = PBXBuildFile; fileRef = 37C09D8721580FE4006A6758 /* SystemDialogs.mm */; };
		37DDA9B0219330F8002E132B /* AvnString.mm in Sources */ = {isa = PBXBuildFile; fileRef = 37DDA9AF219330F8002E132B /* AvnString.mm */; };
		37E2330F21583241000CB7E2 /* KeyTransform.mm in Sources */ = {isa = PBXBuildFile; fileRef = 37E2330E21583241000CB7E2 /* KeyTransform.mm */; };
		520624B322973F4100C4DCEF /* menu.mm in Sources */ = {isa = PBXBuildFile; fileRef = 520624B222973F4100C4DCEF /* menu.mm */; };
		5B21A982216530F500CEE36E /* cursor.mm in Sources */ = {isa = PBXBuildFile; fileRef = 5B21A981216530F500CEE36E /* cursor.mm */; };
		5B8BD94F215BFEA6005ED2A7 /* clipboard.mm in Sources */ = {isa = PBXBuildFile; fileRef = 5B8BD94E215BFEA6005ED2A7 /* clipboard.mm */; };
		AB00E4F72147CA920032A60A /* main.mm in Sources */ = {isa = PBXBuildFile; fileRef = AB00E4F62147CA920032A60A /* main.mm */; };
		AB1E522C217613570091CD71 /* OpenGL.framework in Frameworks */ = {isa = PBXBuildFile; fileRef = AB1E522B217613570091CD71 /* OpenGL.framework */; };
		AB661C1E2148230F00291242 /* AppKit.framework in Frameworks */ = {isa = PBXBuildFile; fileRef = AB661C1D2148230F00291242 /* AppKit.framework */; };
		AB661C202148286E00291242 /* window.mm in Sources */ = {isa = PBXBuildFile; fileRef = AB661C1F2148286E00291242 /* window.mm */; };
		AB8F7D6B21482D7F0057DBA5 /* platformthreading.mm in Sources */ = {isa = PBXBuildFile; fileRef = AB8F7D6A21482D7F0057DBA5 /* platformthreading.mm */; };
/* End PBXBuildFile section */

/* Begin PBXFileReference section */
		1A002B9D232135EE00021753 /* app.mm */ = {isa = PBXFileReference; lastKnownFileType = sourcecode.cpp.objcpp; path = app.mm; sourceTree = "<group>"; };
		1A3E5EA723E9E83B00EDE661 /* rendertarget.mm */ = {isa = PBXFileReference; lastKnownFileType = sourcecode.cpp.objcpp; path = rendertarget.mm; sourceTree = "<group>"; };
		1A3E5EA923E9F26C00EDE661 /* IOSurface.framework */ = {isa = PBXFileReference; lastKnownFileType = wrapper.framework; name = IOSurface.framework; path = System/Library/Frameworks/IOSurface.framework; sourceTree = SDKROOT; };
		1A1852DB23E05814008F0DED /* deadlock.mm */ = {isa = PBXFileReference; lastKnownFileType = sourcecode.cpp.objcpp; path = deadlock.mm; sourceTree = "<group>"; };
		1AFD334023E03C4F0042899B /* controlhost.mm */ = {isa = PBXFileReference; lastKnownFileType = sourcecode.cpp.objcpp; path = controlhost.mm; sourceTree = "<group>"; };
		1A3E5EAD23E9FB1300EDE661 /* cgl.mm */ = {isa = PBXFileReference; lastKnownFileType = sourcecode.cpp.objcpp; path = cgl.mm; sourceTree = "<group>"; };
		1A3E5EAF23E9FE8300EDE661 /* QuartzCore.framework */ = {isa = PBXFileReference; lastKnownFileType = wrapper.framework; name = QuartzCore.framework; path = System/Library/Frameworks/QuartzCore.framework; sourceTree = SDKROOT; };
		1A465D0F246AB61600C5858B /* dnd.mm */ = {isa = PBXFileReference; lastKnownFileType = sourcecode.cpp.objcpp; path = dnd.mm; sourceTree = "<group>"; };
		37155CE3233C00EB0034DCE9 /* menu.h */ = {isa = PBXFileReference; fileEncoding = 4; lastKnownFileType = sourcecode.c.h; path = menu.h; sourceTree = "<group>"; };
		379860FE214DA0C000CD0246 /* KeyTransform.h */ = {isa = PBXFileReference; lastKnownFileType = sourcecode.c.h; path = KeyTransform.h; sourceTree = "<group>"; };
		37A4E71A2178846A00EACBCD /* headers */ = {isa = PBXFileReference; lastKnownFileType = folder; name = headers; path = ../../inc; sourceTree = "<group>"; };
		37A517B22159597E00FBA241 /* Screens.mm */ = {isa = PBXFileReference; lastKnownFileType = sourcecode.cpp.objcpp; path = Screens.mm; sourceTree = "<group>"; };
		37C09D8721580FE4006A6758 /* SystemDialogs.mm */ = {isa = PBXFileReference; lastKnownFileType = sourcecode.cpp.objcpp; path = SystemDialogs.mm; sourceTree = "<group>"; };
		37C09D8A21581EF2006A6758 /* window.h */ = {isa = PBXFileReference; lastKnownFileType = sourcecode.c.h; path = window.h; sourceTree = "<group>"; };
		37DDA9AF219330F8002E132B /* AvnString.mm */ = {isa = PBXFileReference; lastKnownFileType = sourcecode.cpp.objcpp; path = AvnString.mm; sourceTree = "<group>"; };
		37DDA9B121933371002E132B /* AvnString.h */ = {isa = PBXFileReference; lastKnownFileType = sourcecode.c.h; path = AvnString.h; sourceTree = "<group>"; };
		37E2330E21583241000CB7E2 /* KeyTransform.mm */ = {isa = PBXFileReference; fileEncoding = 4; lastKnownFileType = sourcecode.cpp.objcpp; path = KeyTransform.mm; sourceTree = "<group>"; };
		520624B222973F4100C4DCEF /* menu.mm */ = {isa = PBXFileReference; lastKnownFileType = sourcecode.cpp.objcpp; path = menu.mm; sourceTree = "<group>"; };
		5B21A981216530F500CEE36E /* cursor.mm */ = {isa = PBXFileReference; lastKnownFileType = sourcecode.cpp.objcpp; path = cursor.mm; sourceTree = "<group>"; };
		5B8BD94E215BFEA6005ED2A7 /* clipboard.mm */ = {isa = PBXFileReference; lastKnownFileType = sourcecode.cpp.objcpp; path = clipboard.mm; sourceTree = "<group>"; };
		5BF943652167AD1D009CAE35 /* cursor.h */ = {isa = PBXFileReference; lastKnownFileType = sourcecode.c.h; path = cursor.h; sourceTree = "<group>"; };
		AB00E4F62147CA920032A60A /* main.mm */ = {isa = PBXFileReference; fileEncoding = 4; lastKnownFileType = sourcecode.cpp.objcpp; path = main.mm; sourceTree = "<group>"; };
		AB1E522B217613570091CD71 /* OpenGL.framework */ = {isa = PBXFileReference; lastKnownFileType = wrapper.framework; name = OpenGL.framework; path = System/Library/Frameworks/OpenGL.framework; sourceTree = SDKROOT; };
		AB661C1D2148230F00291242 /* AppKit.framework */ = {isa = PBXFileReference; lastKnownFileType = wrapper.framework; name = AppKit.framework; path = System/Library/Frameworks/AppKit.framework; sourceTree = SDKROOT; };
		AB661C1F2148286E00291242 /* window.mm */ = {isa = PBXFileReference; fileEncoding = 4; lastKnownFileType = sourcecode.cpp.objcpp; path = window.mm; sourceTree = "<group>"; };
		AB661C212148288600291242 /* common.h */ = {isa = PBXFileReference; lastKnownFileType = sourcecode.c.h; path = common.h; sourceTree = "<group>"; };
		AB7A61EF2147C815003C5833 /* libAvalonia.Native.OSX.dylib */ = {isa = PBXFileReference; explicitFileType = "compiled.mach-o.dylib"; includeInIndex = 0; path = libAvalonia.Native.OSX.dylib; sourceTree = BUILT_PRODUCTS_DIR; };
		AB8F7D6A21482D7F0057DBA5 /* platformthreading.mm */ = {isa = PBXFileReference; fileEncoding = 4; lastKnownFileType = sourcecode.cpp.objcpp; path = platformthreading.mm; sourceTree = "<group>"; };
/* End PBXFileReference section */

/* Begin PBXFrameworksBuildPhase section */
		AB7A61EC2147C814003C5833 /* Frameworks */ = {
			isa = PBXFrameworksBuildPhase;
			buildActionMask = 2147483647;
			files = (
				1A3E5EB023E9FE8300EDE661 /* QuartzCore.framework in Frameworks */,
				1A3E5EAA23E9F26C00EDE661 /* IOSurface.framework in Frameworks */,
				AB1E522C217613570091CD71 /* OpenGL.framework in Frameworks */,
				AB661C1E2148230F00291242 /* AppKit.framework in Frameworks */,
			);
			runOnlyForDeploymentPostprocessing = 0;
		};
/* End PBXFrameworksBuildPhase section */

/* Begin PBXGroup section */
		AB661C1C2148230E00291242 /* Frameworks */ = {
			isa = PBXGroup;
			children = (
				1A3E5EAF23E9FE8300EDE661 /* QuartzCore.framework */,
				1A3E5EA923E9F26C00EDE661 /* IOSurface.framework */,
				AB1E522B217613570091CD71 /* OpenGL.framework */,
				AB661C1D2148230F00291242 /* AppKit.framework */,
			);
			name = Frameworks;
			sourceTree = "<group>";
		};
		AB7A61E62147C814003C5833 = {
			isa = PBXGroup;
			children = (
				1A1852DB23E05814008F0DED /* deadlock.mm */,
				1A002B9D232135EE00021753 /* app.mm */,
				37DDA9B121933371002E132B /* AvnString.h */,
				37DDA9AF219330F8002E132B /* AvnString.mm */,
				37A4E71A2178846A00EACBCD /* headers */,
				1A3E5EAD23E9FB1300EDE661 /* cgl.mm */,
				1AFD334023E03C4F0042899B /* controlhost.mm */,
				5BF943652167AD1D009CAE35 /* cursor.h */,
				5B21A981216530F500CEE36E /* cursor.mm */,
				5B8BD94E215BFEA6005ED2A7 /* clipboard.mm */,
				1A465D0F246AB61600C5858B /* dnd.mm */,
				AB8F7D6A21482D7F0057DBA5 /* platformthreading.mm */,
				AB661C212148288600291242 /* common.h */,
				379860FE214DA0C000CD0246 /* KeyTransform.h */,
				37E2330E21583241000CB7E2 /* KeyTransform.mm */,
				AB661C1F2148286E00291242 /* window.mm */,
				37C09D8A21581EF2006A6758 /* window.h */,
				AB00E4F62147CA920032A60A /* main.mm */,
				37155CE3233C00EB0034DCE9 /* menu.h */,
				520624B222973F4100C4DCEF /* menu.mm */,
				1A3E5EA723E9E83B00EDE661 /* rendertarget.mm */,
				37A517B22159597E00FBA241 /* Screens.mm */,
				37C09D8721580FE4006A6758 /* SystemDialogs.mm */,
				AB7A61F02147C815003C5833 /* Products */,
				AB661C1C2148230E00291242 /* Frameworks */,
			);
			sourceTree = "<group>";
		};
		AB7A61F02147C815003C5833 /* Products */ = {
			isa = PBXGroup;
			children = (
				AB7A61EF2147C815003C5833 /* libAvalonia.Native.OSX.dylib */,
			);
			name = Products;
			sourceTree = "<group>";
		};
/* End PBXGroup section */

/* Begin PBXHeadersBuildPhase section */
		AB7A61ED2147C814003C5833 /* Headers */ = {
			isa = PBXHeadersBuildPhase;
			buildActionMask = 2147483647;
			files = (
				37155CE4233C00EB0034DCE9 /* menu.h in Headers */,
			);
			runOnlyForDeploymentPostprocessing = 0;
		};
/* End PBXHeadersBuildPhase section */

/* Begin PBXNativeTarget section */
		AB7A61EE2147C814003C5833 /* Avalonia.Native.OSX */ = {
			isa = PBXNativeTarget;
			buildConfigurationList = AB7A61F82147C815003C5833 /* Build configuration list for PBXNativeTarget "Avalonia.Native.OSX" */;
			buildPhases = (
				AB7A61EB2147C814003C5833 /* Sources */,
				AB7A61EC2147C814003C5833 /* Frameworks */,
				AB7A61ED2147C814003C5833 /* Headers */,
			);
			buildRules = (
			);
			dependencies = (
			);
			name = Avalonia.Native.OSX;
			productName = Avalonia.Native.OSX;
			productReference = AB7A61EF2147C815003C5833 /* libAvalonia.Native.OSX.dylib */;
			productType = "com.apple.product-type.library.dynamic";
		};
/* End PBXNativeTarget section */

/* Begin PBXProject section */
		AB7A61E72147C814003C5833 /* Project object */ = {
			isa = PBXProject;
			attributes = {
				LastUpgradeCheck = 1000;
				ORGANIZATIONNAME = Avalonia;
				TargetAttributes = {
					AB7A61EE2147C814003C5833 = {
						CreatedOnToolsVersion = 8.3.2;
						ProvisioningStyle = Automatic;
					};
				};
			};
			buildConfigurationList = AB7A61EA2147C814003C5833 /* Build configuration list for PBXProject "Avalonia.Native.OSX" */;
			compatibilityVersion = "Xcode 3.2";
			developmentRegion = English;
			hasScannedForEncodings = 0;
			knownRegions = (
				English,
				en,
			);
			mainGroup = AB7A61E62147C814003C5833;
			productRefGroup = AB7A61F02147C815003C5833 /* Products */;
			projectDirPath = "";
			projectRoot = "";
			targets = (
				AB7A61EE2147C814003C5833 /* Avalonia.Native.OSX */,
			);
		};
/* End PBXProject section */

/* Begin PBXSourcesBuildPhase section */
		AB7A61EB2147C814003C5833 /* Sources */ = {
			isa = PBXSourcesBuildPhase;
			buildActionMask = 2147483647;
			files = (
				1A002B9E232135EE00021753 /* app.mm in Sources */,
				5B8BD94F215BFEA6005ED2A7 /* clipboard.mm in Sources */,
				1A1852DC23E05814008F0DED /* deadlock.mm in Sources */,
				5B21A982216530F500CEE36E /* cursor.mm in Sources */,
				37DDA9B0219330F8002E132B /* AvnString.mm in Sources */,
				AB8F7D6B21482D7F0057DBA5 /* platformthreading.mm in Sources */,
				1A3E5EA823E9E83B00EDE661 /* rendertarget.mm in Sources */,
				1A3E5EAE23E9FB1300EDE661 /* cgl.mm in Sources */,
				37E2330F21583241000CB7E2 /* KeyTransform.mm in Sources */,
				520624B322973F4100C4DCEF /* menu.mm in Sources */,
				37A517B32159597E00FBA241 /* Screens.mm in Sources */,
<<<<<<< HEAD
				1AFD334123E03C4F0042899B /* controlhost.mm in Sources */,
=======
				1A465D10246AB61600C5858B /* dnd.mm in Sources */,
>>>>>>> df6b65c1
				AB00E4F72147CA920032A60A /* main.mm in Sources */,
				37C09D8821580FE4006A6758 /* SystemDialogs.mm in Sources */,
				AB661C202148286E00291242 /* window.mm in Sources */,
			);
			runOnlyForDeploymentPostprocessing = 0;
		};
/* End PBXSourcesBuildPhase section */

/* Begin XCBuildConfiguration section */
		AB7A61F62147C815003C5833 /* Debug */ = {
			isa = XCBuildConfiguration;
			buildSettings = {
				ALWAYS_SEARCH_USER_PATHS = NO;
				CLANG_ANALYZER_NONNULL = YES;
				CLANG_ANALYZER_NUMBER_OBJECT_CONVERSION = YES_AGGRESSIVE;
				CLANG_CXX_LANGUAGE_STANDARD = "gnu++0x";
				CLANG_CXX_LIBRARY = "libc++";
				CLANG_ENABLE_MODULES = YES;
				CLANG_ENABLE_OBJC_ARC = YES;
				CLANG_WARN_BLOCK_CAPTURE_AUTORELEASING = YES;
				CLANG_WARN_BOOL_CONVERSION = YES;
				CLANG_WARN_COMMA = YES;
				CLANG_WARN_CONSTANT_CONVERSION = YES;
				CLANG_WARN_DEPRECATED_OBJC_IMPLEMENTATIONS = YES;
				CLANG_WARN_DIRECT_OBJC_ISA_USAGE = YES_ERROR;
				CLANG_WARN_DOCUMENTATION_COMMENTS = YES;
				CLANG_WARN_EMPTY_BODY = YES;
				CLANG_WARN_ENUM_CONVERSION = YES;
				CLANG_WARN_INFINITE_RECURSION = YES;
				CLANG_WARN_INT_CONVERSION = YES;
				CLANG_WARN_NON_LITERAL_NULL_CONVERSION = YES;
				CLANG_WARN_OBJC_IMPLICIT_RETAIN_SELF = YES;
				CLANG_WARN_OBJC_LITERAL_CONVERSION = YES;
				CLANG_WARN_OBJC_ROOT_CLASS = YES_ERROR;
				CLANG_WARN_RANGE_LOOP_ANALYSIS = YES;
				CLANG_WARN_STRICT_PROTOTYPES = YES;
				CLANG_WARN_SUSPICIOUS_MOVE = YES;
				CLANG_WARN_UNREACHABLE_CODE = YES;
				CLANG_WARN__DUPLICATE_METHOD_MATCH = YES;
				CODE_SIGN_IDENTITY = "-";
				COPY_PHASE_STRIP = NO;
				DEBUG_INFORMATION_FORMAT = dwarf;
				ENABLE_STRICT_OBJC_MSGSEND = YES;
				ENABLE_TESTABILITY = YES;
				GCC_C_LANGUAGE_STANDARD = gnu99;
				GCC_DYNAMIC_NO_PIC = NO;
				GCC_NO_COMMON_BLOCKS = YES;
				GCC_OPTIMIZATION_LEVEL = 0;
				GCC_PREPROCESSOR_DEFINITIONS = (
					"DEBUG=1",
					"$(inherited)",
				);
				GCC_WARN_64_TO_32_BIT_CONVERSION = YES;
				GCC_WARN_ABOUT_RETURN_TYPE = YES_ERROR;
				GCC_WARN_UNDECLARED_SELECTOR = YES;
				GCC_WARN_UNINITIALIZED_AUTOS = YES_AGGRESSIVE;
				GCC_WARN_UNUSED_FUNCTION = YES;
				GCC_WARN_UNUSED_VARIABLE = YES;
				MACOSX_DEPLOYMENT_TARGET = 10.12;
				MTL_ENABLE_DEBUG_INFO = YES;
				ONLY_ACTIVE_ARCH = YES;
				SDKROOT = macosx;
			};
			name = Debug;
		};
		AB7A61F72147C815003C5833 /* Release */ = {
			isa = XCBuildConfiguration;
			buildSettings = {
				ALWAYS_SEARCH_USER_PATHS = NO;
				CLANG_ANALYZER_NONNULL = YES;
				CLANG_ANALYZER_NUMBER_OBJECT_CONVERSION = YES_AGGRESSIVE;
				CLANG_CXX_LANGUAGE_STANDARD = "gnu++0x";
				CLANG_CXX_LIBRARY = "libc++";
				CLANG_ENABLE_MODULES = YES;
				CLANG_ENABLE_OBJC_ARC = YES;
				CLANG_WARN_BLOCK_CAPTURE_AUTORELEASING = YES;
				CLANG_WARN_BOOL_CONVERSION = YES;
				CLANG_WARN_COMMA = YES;
				CLANG_WARN_CONSTANT_CONVERSION = YES;
				CLANG_WARN_DEPRECATED_OBJC_IMPLEMENTATIONS = YES;
				CLANG_WARN_DIRECT_OBJC_ISA_USAGE = YES_ERROR;
				CLANG_WARN_DOCUMENTATION_COMMENTS = YES;
				CLANG_WARN_EMPTY_BODY = YES;
				CLANG_WARN_ENUM_CONVERSION = YES;
				CLANG_WARN_INFINITE_RECURSION = YES;
				CLANG_WARN_INT_CONVERSION = YES;
				CLANG_WARN_NON_LITERAL_NULL_CONVERSION = YES;
				CLANG_WARN_OBJC_IMPLICIT_RETAIN_SELF = YES;
				CLANG_WARN_OBJC_LITERAL_CONVERSION = YES;
				CLANG_WARN_OBJC_ROOT_CLASS = YES_ERROR;
				CLANG_WARN_RANGE_LOOP_ANALYSIS = YES;
				CLANG_WARN_STRICT_PROTOTYPES = YES;
				CLANG_WARN_SUSPICIOUS_MOVE = YES;
				CLANG_WARN_UNREACHABLE_CODE = YES;
				CLANG_WARN__DUPLICATE_METHOD_MATCH = YES;
				CODE_SIGN_IDENTITY = "-";
				COPY_PHASE_STRIP = NO;
				DEBUG_INFORMATION_FORMAT = "dwarf-with-dsym";
				ENABLE_NS_ASSERTIONS = NO;
				ENABLE_STRICT_OBJC_MSGSEND = YES;
				GCC_C_LANGUAGE_STANDARD = gnu99;
				GCC_NO_COMMON_BLOCKS = YES;
				GCC_WARN_64_TO_32_BIT_CONVERSION = YES;
				GCC_WARN_ABOUT_RETURN_TYPE = YES_ERROR;
				GCC_WARN_UNDECLARED_SELECTOR = YES;
				GCC_WARN_UNINITIALIZED_AUTOS = YES_AGGRESSIVE;
				GCC_WARN_UNUSED_FUNCTION = YES;
				GCC_WARN_UNUSED_VARIABLE = YES;
				MACOSX_DEPLOYMENT_TARGET = 10.12;
				MTL_ENABLE_DEBUG_INFO = NO;
				SDKROOT = macosx;
			};
			name = Release;
		};
		AB7A61F92147C815003C5833 /* Debug */ = {
			isa = XCBuildConfiguration;
			buildSettings = {
				DYLIB_COMPATIBILITY_VERSION = 1;
				DYLIB_CURRENT_VERSION = 1;
				EXECUTABLE_PREFIX = lib;
				HEADER_SEARCH_PATHS = ../../inc;
				PRODUCT_NAME = "$(TARGET_NAME)";
			};
			name = Debug;
		};
		AB7A61FA2147C815003C5833 /* Release */ = {
			isa = XCBuildConfiguration;
			buildSettings = {
				DYLIB_COMPATIBILITY_VERSION = 1;
				DYLIB_CURRENT_VERSION = 1;
				EXECUTABLE_PREFIX = lib;
				HEADER_SEARCH_PATHS = ../../inc;
				PRODUCT_NAME = "$(TARGET_NAME)";
			};
			name = Release;
		};
/* End XCBuildConfiguration section */

/* Begin XCConfigurationList section */
		AB7A61EA2147C814003C5833 /* Build configuration list for PBXProject "Avalonia.Native.OSX" */ = {
			isa = XCConfigurationList;
			buildConfigurations = (
				AB7A61F62147C815003C5833 /* Debug */,
				AB7A61F72147C815003C5833 /* Release */,
			);
			defaultConfigurationIsVisible = 0;
			defaultConfigurationName = Release;
		};
		AB7A61F82147C815003C5833 /* Build configuration list for PBXNativeTarget "Avalonia.Native.OSX" */ = {
			isa = XCConfigurationList;
			buildConfigurations = (
				AB7A61F92147C815003C5833 /* Debug */,
				AB7A61FA2147C815003C5833 /* Release */,
			);
			defaultConfigurationIsVisible = 0;
			defaultConfigurationName = Release;
		};
/* End XCConfigurationList section */
	};
	rootObject = AB7A61E72147C814003C5833 /* Project object */;
}<|MERGE_RESOLUTION|>--- conflicted
+++ resolved
@@ -206,11 +206,8 @@
 				37E2330F21583241000CB7E2 /* KeyTransform.mm in Sources */,
 				520624B322973F4100C4DCEF /* menu.mm in Sources */,
 				37A517B32159597E00FBA241 /* Screens.mm in Sources */,
-<<<<<<< HEAD
+				1A465D10246AB61600C5858B /* dnd.mm in Sources */,
 				1AFD334123E03C4F0042899B /* controlhost.mm in Sources */,
-=======
-				1A465D10246AB61600C5858B /* dnd.mm in Sources */,
->>>>>>> df6b65c1
 				AB00E4F72147CA920032A60A /* main.mm in Sources */,
 				37C09D8821580FE4006A6758 /* SystemDialogs.mm in Sources */,
 				AB661C202148286E00291242 /* window.mm in Sources */,

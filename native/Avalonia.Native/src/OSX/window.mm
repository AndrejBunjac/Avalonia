--- conflicted
+++ resolved
@@ -387,13 +387,6 @@
         return *ppv == nil ? E_FAIL : S_OK;
     }
     
-<<<<<<< HEAD
-    virtual HRESULT CreateNativeControlHost(IAvnNativeControlHost** retOut) override
-    {
-        if(View == NULL)
-            return E_FAIL;
-        *retOut = ::CreateNativeControlHost(View);
-=======
     virtual HRESULT BeginDragAndDropOperation(AvnDragDropEffects effects, AvnPoint point,
                                               IAvnClipboard* clipboard, IAvnDndResultCallback* cb,
                                               void* sourceHandle) override
@@ -435,7 +428,15 @@
             op |= NSDragOperationMove;
         [View beginDraggingSessionWithItems: @[dragItem] event: nsevent
                                      source: CreateDraggingSource((NSDragOperation) op, cb, sourceHandle)];
->>>>>>> df6b65c1
+        
+        return S_OK;
+    }
+    
+    virtual HRESULT CreateNativeControlHost(IAvnNativeControlHost** retOut) override
+    {
+        if(View == NULL)
+            return E_FAIL;
+        *retOut = ::CreateNativeControlHost(View);
         return S_OK;
     }
 
@@ -927,7 +928,6 @@
     auto timestamp = [event timestamp] * 1000;
     auto modifiers = [self getModifiers:[event modifierFlags]];
     
-<<<<<<< HEAD
     if(type != AvnRawMouseEventType::Move ||
        (
            [self window] != nil &&
@@ -937,18 +937,15 @@
            )
        )
     )
-        [self becomeFirstResponder];
-    
-    _parent->BaseEvents->RawMouseEvent(type, timestamp, modifiers, point, delta);
-=======
-    [self becomeFirstResponder];
+    {
+    	[self becomeFirstResponder];
+    }
     
     if(_parent != nullptr)
     {
-        _parent->BaseEvents->RawMouseEvent(type, timestamp, modifiers, point, delta);
-    }
-    
->>>>>>> df6b65c1
+    	_parent->BaseEvents->RawMouseEvent(type, timestamp, modifiers, point, delta);
+    }
+    
     [super mouseMoved:event];
 }
 

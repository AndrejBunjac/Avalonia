--- conflicted
+++ resolved
@@ -14,11 +14,6 @@
         [Fact]
         public void Measures_And_Arranges_InvalidateMeasured_Control()
         {
-<<<<<<< HEAD
-            using (AvaloniaLocator.EnterScope())
-            {
-                
-=======
             var target = new LayoutManager();
 
             using (Start(target))
@@ -267,13 +262,10 @@
         [Fact]
         public void Invalidating_Child_Remeasures_Parent()
         {
-            var target = new LayoutManager();
-
-            using (Start(target))
-            {
-                AvaloniaLocator.CurrentMutable.Bind<ILayoutManager>().ToConstant(target);
-
->>>>>>> cfcdeff5
+            using (AvaloniaLocator.EnterScope())
+            {
+                AvaloniaLocator.CurrentMutable.Bind<ILayoutManager>().ToConstant(layoutManager);
+
                 Border border;
                 StackPanel panel;
 
@@ -287,23 +279,14 @@
                     }
                     }
                 };
-<<<<<<< HEAD
                 
                 root.LayoutManager.ExecuteInitialLayoutPass(root);
-=======
-
-                target.ExecuteInitialLayoutPass(root);
->>>>>>> cfcdeff5
                 Assert.Equal(new Size(0, 0), root.DesiredSize);
 
                 border.Width = 100;
                 border.Height = 100;
 
-<<<<<<< HEAD
                 root.LayoutManager.ExecuteLayoutPass();
-=======
-                target.ExecuteLayoutPass();
->>>>>>> cfcdeff5
                 Assert.Equal(new Size(100, 100), panel.DesiredSize);
             }                
         }

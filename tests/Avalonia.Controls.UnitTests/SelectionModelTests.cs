--- conflicted
+++ resolved
@@ -1997,19 +1997,6 @@
 
             public IndexPath Path { get; set; }
         }
-<<<<<<< HEAD
-
-        private static class RunOnUIThread
-        {
-            public static void Execute(Action a) => a();
-        }
-
-        private class LogWrapper
-        {
-            private readonly ITestOutputHelper _output;
-            public LogWrapper(ITestOutputHelper output) => _output = output;
-            public void Comment(string s) => _output.WriteLine(s);
-        }
 
         private class ResettingList<T> : List<object>, INotifyCollectionChanged
         {
@@ -2037,8 +2024,6 @@
                     new NotifyCollectionChangedEventArgs(NotifyCollectionChangedAction.Reset));
             }
         }
-=======
->>>>>>> d32e353c
     }
 
     class CustomSelectionModel : SelectionModel

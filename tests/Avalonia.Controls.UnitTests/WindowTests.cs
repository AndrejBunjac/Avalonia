using System;
using System.Collections.Generic;
using System.Threading.Tasks;
using Avalonia.Layout;
using Avalonia.Platform;
using Avalonia.Rendering;
using Avalonia.UnitTests;
using Moq;
using Xunit;

namespace Avalonia.Controls.UnitTests
{
    public class WindowTests
    {
        [Fact]
        public void Setting_Title_Should_Set_Impl_Title()
        {
            var windowImpl = new Mock<IWindowImpl>();
            var windowingPlatform = new MockWindowingPlatform(() => windowImpl.Object);

            using (UnitTestApplication.Start(new TestServices(windowingPlatform: windowingPlatform)))
            {
                var target = new Window();

                target.Title = "Hello World";

                windowImpl.Verify(x => x.SetTitle("Hello World"));
            }
        }

        [Fact]
        public void IsVisible_Should_Initially_Be_False()
        {
            using (UnitTestApplication.Start(TestServices.MockWindowingPlatform))
            {
                var window = new Window();

                Assert.False(window.IsVisible);
            }
        }

        [Fact]
        public void IsVisible_Should_Be_True_After_Show()
        {
            using (UnitTestApplication.Start(TestServices.StyledWindow))
            {
                var window = new Window();

                window.Show();

                Assert.True(window.IsVisible);
            }
        }

        [Fact]
        public void IsVisible_Should_Be_True_After_ShowDialog()
        {
            using (UnitTestApplication.Start(TestServices.StyledWindow))
            {
                var parent = new Window();
                parent.Show();
                var window = new Window();

                var task = window.ShowDialog(parent);

                Assert.True(window.IsVisible);
            }
        }

        [Fact]
        public void IsVisible_Should_Be_False_After_Hide()
        {
            using (UnitTestApplication.Start(TestServices.StyledWindow))
            {
                var window = new Window();

                window.Show();
                window.Hide();

                Assert.False(window.IsVisible);
            }
        }

        [Fact]
        public void IsVisible_Should_Be_False_After_Close()
        {
            using (UnitTestApplication.Start(TestServices.StyledWindow))
            {
                var window = new Window();

                window.Show();
                window.Close();

                Assert.False(window.IsVisible);
            }
        }

        [Fact]
        public void IsVisible_Should_Be_False_After_Impl_Signals_Close()
        {
            var windowImpl = new Mock<IWindowImpl>();
            windowImpl.SetupProperty(x => x.Closed);
            windowImpl.Setup(x => x.Scaling).Returns(1);

            var services = TestServices.StyledWindow.With(
                windowingPlatform: new MockWindowingPlatform(() => windowImpl.Object));

            using (UnitTestApplication.Start(services))
            {
                var window = new Window();

                window.Show();
                windowImpl.Object.Closed();

                Assert.False(window.IsVisible);
            }
        }

        [Fact]
        public void Closing_Should_Only_Be_Invoked_Once()
        {
            using (UnitTestApplication.Start(TestServices.StyledWindow))
            {
                var window = new Window();
                var count = 0;

                window.Closing +=
                    (sender, e) =>
                    {
                        count++;
                    };

                window.Show();
                window.Close();

                Assert.Equal(1, count);
            }
        }

        [Fact]
        public void Showing_Should_Start_Renderer()
        {
            using (UnitTestApplication.Start(TestServices.StyledWindow))
            {
                var renderer = new Mock<IRenderer>();
                var target = new Window(CreateImpl(renderer));

                target.Show();

                renderer.Verify(x => x.Start(), Times.Once);
            }
        }

        [Fact]
        public void ShowDialog_Should_Start_Renderer()
        {
            using (UnitTestApplication.Start(TestServices.StyledWindow))
            {
                var parent = Mock.Of<Window>();
                var renderer = new Mock<IRenderer>();
                var target = new Window(CreateImpl(renderer));

                target.ShowDialog<object>(parent);

                renderer.Verify(x => x.Start(), Times.Once);
            }
        }

        [Fact]
        public void ShowDialog_Should_Raise_Opened()
        {
            using (UnitTestApplication.Start(TestServices.StyledWindow))
            {
                var parent = Mock.Of<Window>();
                var target = new Window();
                var raised = false;

                target.Opened += (s, e) => raised = true;

                target.ShowDialog<object>(parent);

                Assert.True(raised);
            }
        }

        [Fact]
        public void Hiding_Should_Stop_Renderer()
        {
            using (UnitTestApplication.Start(TestServices.StyledWindow))
            {
                var renderer = new Mock<IRenderer>();
                var target = new Window(CreateImpl(renderer));

                target.Show();
                target.Hide();

                renderer.Verify(x => x.Stop(), Times.Once);
            }
        }

        [Fact]
        public async Task ShowDialog_With_ValueType_Returns_Default_When_Closed()
        {
            using (UnitTestApplication.Start(TestServices.StyledWindow))
            {
                var parent = new Mock<Window>();
                var windowImpl = new Mock<IWindowImpl>();
                windowImpl.SetupProperty(x => x.Closed);
                windowImpl.Setup(x => x.Scaling).Returns(1);

                var target = new Window(windowImpl.Object);
                var task = target.ShowDialog<bool>(parent.Object);

                windowImpl.Object.Closed();

                var result = await task;
                Assert.False(result);
            }
        }

        [Fact]
        public void Calling_Show_On_Closed_Window_Should_Throw()
        {
            using (UnitTestApplication.Start(TestServices.StyledWindow))
            {
                var target = new Window();

                target.Show();
                target.Close();

                var openedRaised = false;
                target.Opened += (s, e) => openedRaised = true;

                var ex = Assert.Throws<InvalidOperationException>(() => target.Show());
                Assert.Equal("Cannot re-show a closed window.", ex.Message);
                Assert.False(openedRaised);
            }
        }

        [Fact]
        public async Task Calling_ShowDialog_On_Closed_Window_Should_Throw()
        {
            using (UnitTestApplication.Start(TestServices.StyledWindow))
            {
                var parent = new Mock<Window>();
                var windowImpl = new Mock<IWindowImpl>();
                windowImpl.SetupProperty(x => x.Closed);
                windowImpl.Setup(x => x.Scaling).Returns(1);

                var target = new Window(windowImpl.Object);
                var task = target.ShowDialog<bool>(parent.Object);

                windowImpl.Object.Closed();
                await task;

                var openedRaised = false;
                target.Opened += (s, e) => openedRaised = true;

                var ex = await Assert.ThrowsAsync<InvalidOperationException>(() => target.ShowDialog<bool>(parent.Object));
                Assert.Equal("Cannot re-show a closed window.", ex.Message);
                Assert.False(openedRaised);
            }
        }

        [Fact]
        public void Window_Should_Be_Centered_When_WindowStartupLocation_Is_CenterScreen()
        {
            var screen1 = new Mock<Screen>(1.0, new PixelRect(new PixelSize(1920, 1080)), new PixelRect(new PixelSize(1920, 1040)), true);
            var screen2 = new Mock<Screen>(1.0, new PixelRect(new PixelSize(1366, 768)), new PixelRect(new PixelSize(1366, 728)), false);

            var screens = new Mock<IScreenImpl>();
            screens.Setup(x => x.AllScreens).Returns(new Screen[] { screen1.Object, screen2.Object });

            var windowImpl = MockWindowingPlatform.CreateWindowMock();
            windowImpl.Setup(x => x.ClientSize).Returns(new Size(800, 480));
            windowImpl.Setup(x => x.Scaling).Returns(1);
            windowImpl.Setup(x => x.Screen).Returns(screens.Object);

            using (UnitTestApplication.Start(TestServices.StyledWindow))
            {
                var window = new Window(windowImpl.Object);
                window.WindowStartupLocation = WindowStartupLocation.CenterScreen;
                window.Position = new PixelPoint(60, 40);

                window.Show();

                var expectedPosition = new PixelPoint(
                    (int)(screen1.Object.WorkingArea.Size.Width / 2 - window.ClientSize.Width / 2),
                    (int)(screen1.Object.WorkingArea.Size.Height / 2 - window.ClientSize.Height / 2));

                Assert.Equal(window.Position, expectedPosition);
            }
        }

        [Fact]
        public void Window_Should_Be_Centered_Relative_To_Owner_When_WindowStartupLocation_Is_CenterOwner()
        {
            var parentWindowImpl = MockWindowingPlatform.CreateWindowMock();
            parentWindowImpl.Setup(x => x.ClientSize).Returns(new Size(800, 480));
            parentWindowImpl.Setup(x => x.MaxAutoSizeHint).Returns(new Size(1920, 1080));
            parentWindowImpl.Setup(x => x.Scaling).Returns(1);

            var windowImpl = MockWindowingPlatform.CreateWindowMock();
            windowImpl.Setup(x => x.ClientSize).Returns(new Size(320, 200));
            windowImpl.Setup(x => x.MaxAutoSizeHint).Returns(new Size(1920, 1080));
            windowImpl.Setup(x => x.Scaling).Returns(1);

            var parentWindowServices = TestServices.StyledWindow.With(
                windowingPlatform: new MockWindowingPlatform(() => parentWindowImpl.Object));

            var windowServices = TestServices.StyledWindow.With(
                windowingPlatform: new MockWindowingPlatform(() => windowImpl.Object));

            using (UnitTestApplication.Start(parentWindowServices))
            {
                var parentWindow = new Window();
                parentWindow.Position = new PixelPoint(60, 40);

                parentWindow.Show();

                using (UnitTestApplication.Start(windowServices))
                {
                    var window = new Window();
                    window.WindowStartupLocation = WindowStartupLocation.CenterOwner;
                    window.Position = new PixelPoint(60, 40);                    

                    window.ShowDialog(parentWindow);

                    var expectedPosition = new PixelPoint(
                        (int)(parentWindow.Position.X + parentWindow.ClientSize.Width / 2 - window.ClientSize.Width / 2),
                        (int)(parentWindow.Position.Y + parentWindow.ClientSize.Height / 2 - window.ClientSize.Height / 2));

                    Assert.Equal(window.Position, expectedPosition);
                }
            }
        }

        public class SizingTests
        {
            [Fact]
            public void Child_Should_Be_Measured_With_Width_And_Height_If_SizeToContent_Is_Manual()
            {
                using (UnitTestApplication.Start(TestServices.StyledWindow))
                {
                    var child = new ChildControl();
                    var target = new Window
                    {
                        Width = 100,
                        Height = 50,
                        SizeToContent = SizeToContent.Manual,
                        Content = child
                    };

                    Show(target);

                    Assert.Equal(1, child.MeasureSizes.Count);
                    Assert.Equal(new Size(100, 50), child.MeasureSizes[0]);
                }
            }

            [Fact]
            public void Child_Should_Be_Measured_With_ClientSize_If_SizeToContent_Is_Manual_And_No_Width_Height_Specified()
            {
                using (UnitTestApplication.Start(TestServices.StyledWindow))
                {
                    var windowImpl = MockWindowingPlatform.CreateWindowMock();
                    windowImpl.Setup(x => x.ClientSize).Returns(new Size(550, 450));

                    var child = new ChildControl();
                    var target = new Window(windowImpl.Object)
                    {
                        SizeToContent = SizeToContent.Manual,
                        Content = child
                    };

                    Show(target);

                    Assert.Equal(1, child.MeasureSizes.Count);
                    Assert.Equal(new Size(550, 450), child.MeasureSizes[0]);
                }
            }

<<<<<<< HEAD
        [Fact]
        public void Child_Should_Be_Measured_With_MaxAutoSizeHint_If_SizeToContent_Is_WidthAndHeight()
        {
            using (UnitTestApplication.Start(TestServices.StyledWindow))
            {
                var windowImpl = MockWindowingPlatform.CreateWindowMock();
                windowImpl.Setup(x => x.MaxAutoSizeHint).Returns(new Size(1200, 1000));

                var child = new ChildControl();
                var target = new Window(windowImpl.Object)
=======
            [Fact]
            public void Child_Should_Be_Measured_With_Infinity_If_SizeToContent_Is_WidthAndHeight()
            {
                using (UnitTestApplication.Start(TestServices.StyledWindow))
>>>>>>> 5982d2d9
                {
                    var child = new ChildControl();
                    var target = new Window
                    {
                        Width = 100,
                        Height = 50,
                        SizeToContent = SizeToContent.WidthAndHeight,
                        Content = child
                    };

                    Show(target);

<<<<<<< HEAD
                Assert.Equal(1, child.MeasureSizes.Count);
                Assert.Equal(new Size(1200, 1000), child.MeasureSizes[0]);
=======
                    Assert.Equal(1, child.MeasureSizes.Count);
                    Assert.Equal(Size.Infinity, child.MeasureSizes[0]);
                }
>>>>>>> 5982d2d9
            }

            [Fact]
            public void Should_Not_Have_Offset_On_Bounds_When_Content_Larger_Than_Max_Window_Size()
            {
                // Issue #3784.
                using (UnitTestApplication.Start(TestServices.StyledWindow))
                {
                    var windowImpl = MockWindowingPlatform.CreateWindowMock();
                    var clientSize = new Size(200, 200);
                    var maxClientSize = new Size(480, 480);

                    windowImpl.Setup(x => x.Resize(It.IsAny<Size>())).Callback<Size>(size =>
                    {
                        clientSize = size.Constrain(maxClientSize);
                        windowImpl.Object.Resized?.Invoke(clientSize);
                    });

                    windowImpl.Setup(x => x.ClientSize).Returns(() => clientSize);

                    var child = new Canvas
                    {
                        Width = 400,
                        Height = 800,
                    };
                    var target = new Window(windowImpl.Object)
                    {
                        SizeToContent = SizeToContent.WidthAndHeight,
                        Content = child
                    };

                    Show(target);

                    Assert.Equal(new Size(400, 480), target.Bounds.Size);

                    // Issue #3784 causes this to be (0, 160) which makes no sense as Window has no
                    // parent control to be offset against.
                    Assert.Equal(new Point(0, 0), target.Bounds.Position);
                }
            }

            [Fact]
            public void Width_Height_Should_Not_Be_NaN_After_Show_With_SizeToContent_WidthAndHeight()
            {
                using (UnitTestApplication.Start(TestServices.StyledWindow))
                {
                    var child = new Canvas
                    {
                        Width = 400,
                        Height = 800,
                    };

                    var target = new Window()
                    {
                        SizeToContent = SizeToContent.WidthAndHeight,
                        Content = child
                    };

                    Show(target);

                    Assert.Equal(400, target.Width);
                    Assert.Equal(800, target.Height);
                }
            }

            [Fact]
            public void SizeToContent_Should_Not_Be_Lost_On_Show()
            {
                using (UnitTestApplication.Start(TestServices.StyledWindow))
                {
                    var child = new Canvas
                    {
                        Width = 400,
                        Height = 800,
                    };

                    var target = new Window()
                    {
                        SizeToContent = SizeToContent.WidthAndHeight,
                        Content = child
                    };

                    Show(target);

                    Assert.Equal(SizeToContent.WidthAndHeight, target.SizeToContent);
                }
            }

            [Fact]
            public void Width_Height_Should_Be_Updated_When_SizeToContent_Is_WidthAndHeight()
            {
                using (UnitTestApplication.Start(TestServices.StyledWindow))
                {
                    var child = new Canvas
                    {
                        Width = 400,
                        Height = 800,
                    };

                    var target = new Window()
                    {
                        SizeToContent = SizeToContent.WidthAndHeight,
                        Content = child
                    };

                    Show(target);

                    Assert.Equal(400, target.Width);
                    Assert.Equal(800, target.Height);

                    child.Width = 410;
                    target.LayoutManager.ExecuteLayoutPass();

                    Assert.Equal(410, target.Width);
                    Assert.Equal(800, target.Height);
                    Assert.Equal(SizeToContent.WidthAndHeight, target.SizeToContent);
                }
            }

            [Fact]
            public void Setting_Width_Should_Resize_WindowImpl()
            {
                // Issue #3796
                using (UnitTestApplication.Start(TestServices.StyledWindow))
                {
                    var target = new Window()
                    {
                        Width = 400,
                        Height = 800,
                    };

                    Show(target);

                    Assert.Equal(400, target.Width);
                    Assert.Equal(800, target.Height);

                    target.Width = 410;
                    target.LayoutManager.ExecuteLayoutPass();

                    var windowImpl = Mock.Get(target.PlatformImpl);
                    windowImpl.Verify(x => x.Resize(new Size(410, 800)));
                    Assert.Equal(410, target.Width);
                }
            }

            protected virtual void Show(Window window)
            {
                window.Show();
            }
        }

        public class DialogSizingTests : SizingTests
        {
            protected override void Show(Window window)
            {
                var owner = new Window();
                window.ShowDialog(owner);
            }
        }

        private IWindowImpl CreateImpl(Mock<IRenderer> renderer)
        {
            return Mock.Of<IWindowImpl>(x =>
                x.Scaling == 1 &&
                x.CreateRenderer(It.IsAny<IRenderRoot>()) == renderer.Object);
        }

        private class ChildControl : Control
        {
            public List<Size> MeasureSizes { get; } = new List<Size>();

            protected override Size MeasureOverride(Size availableSize)
            {
                MeasureSizes.Add(availableSize);
                return base.MeasureOverride(availableSize);
            }
        }
    }
}<|MERGE_RESOLUTION|>--- conflicted
+++ resolved
@@ -380,26 +380,16 @@
                 }
             }
 
-<<<<<<< HEAD
-        [Fact]
-        public void Child_Should_Be_Measured_With_MaxAutoSizeHint_If_SizeToContent_Is_WidthAndHeight()
-        {
-            using (UnitTestApplication.Start(TestServices.StyledWindow))
-            {
-                var windowImpl = MockWindowingPlatform.CreateWindowMock();
-                windowImpl.Setup(x => x.MaxAutoSizeHint).Returns(new Size(1200, 1000));
-
-                var child = new ChildControl();
-                var target = new Window(windowImpl.Object)
-=======
-            [Fact]
-            public void Child_Should_Be_Measured_With_Infinity_If_SizeToContent_Is_WidthAndHeight()
-            {
-                using (UnitTestApplication.Start(TestServices.StyledWindow))
->>>>>>> 5982d2d9
-                {
+            [Fact]
+            public void Child_Should_Be_Measured_With_MaxAutoSizeHint_If_SizeToContent_Is_WidthAndHeight()
+            {
+                using (UnitTestApplication.Start(TestServices.StyledWindow))
+                {
+                    var windowImpl = MockWindowingPlatform.CreateWindowMock();
+                    windowImpl.Setup(x => x.MaxAutoSizeHint).Returns(new Size(1200, 1000));
+
                     var child = new ChildControl();
-                    var target = new Window
+                    var target = new Window(windowImpl.Object)
                     {
                         Width = 100,
                         Height = 50,
@@ -407,16 +397,11 @@
                         Content = child
                     };
 
-                    Show(target);
-
-<<<<<<< HEAD
-                Assert.Equal(1, child.MeasureSizes.Count);
-                Assert.Equal(new Size(1200, 1000), child.MeasureSizes[0]);
-=======
+                    target.Show();
+
                     Assert.Equal(1, child.MeasureSizes.Count);
-                    Assert.Equal(Size.Infinity, child.MeasureSizes[0]);
-                }
->>>>>>> 5982d2d9
+                    Assert.Equal(new Size(1200, 1000), child.MeasureSizes[0]);
+                }
             }
 
             [Fact]

--- conflicted
+++ resolved
@@ -9,6 +9,7 @@
 
   <UserControl.Resources>
     <conv:BoolToOpacityConverter x:Key="BoolToOpacity" Opacity="0.6"/>
+    <conv:GetTypeNameConverter x:Key="GetTypeName"/>
   </UserControl.Resources>
 
   <Grid ColumnDefinitions="*,Auto,320">
@@ -40,22 +41,18 @@
         <DataGrid.Columns>
           <DataGridTextColumn Header="Property" Binding="{Binding Name}" IsReadOnly="True" />
           <DataGridTextColumn Header="Value" Binding="{Binding Value}" />
-<<<<<<< HEAD
           <DataGridTextColumn Header="Type" Binding="{Binding Type}"
                               IsReadOnly="True"
                               IsVisible="{Binding !$parent[UserControl;2].DataContext.ShowDettailsPropertyType}"
                               />
-          <DataGridTextColumn Header="Assinged Type" Binding="{Binding AssignedType}"  
+          <DataGridTextColumn Header="Assinged Type" Binding="{Binding AssignedType, Converter={StaticResource GetTypeName}}"
                               IsReadOnly="True"
                               IsVisible="{Binding $parent[UserControl;2].DataContext.ShowDettailsPropertyType}"
                               />
-          <DataGridTextColumn Header="Property Type" Binding="{Binding PropertyType}" 
+          <DataGridTextColumn Header="Property Type" Binding="{Binding PropertyType, Converter={StaticResource GetTypeName}}"
                               IsReadOnly="True"
                               IsVisible="{Binding $parent[UserControl;2].DataContext.ShowDettailsPropertyType}"
                               />
-=======
-          <DataGridTextColumn Header="Type" Binding="{Binding Type.Name}" />
->>>>>>> f9c0e722
           <DataGridTextColumn Header="Priority" Binding="{Binding Priority}" IsReadOnly="True" />
         </DataGrid.Columns>
 

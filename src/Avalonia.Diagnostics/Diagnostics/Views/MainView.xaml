--- conflicted
+++ resolved
@@ -15,8 +15,7 @@
                       IsEnabled="False" />
           </MenuItem.Icon>
         </MenuItem>
-<<<<<<< HEAD
-        <MenuItem Header="Control Details">
+        <MenuItem Header="Control _Details">
           <MenuItem Header="Show Implemented Interfaces" Command="{Binding ToggleShowImplementedInterfaces}">
             <MenuItem.Icon>
               <CheckBox BorderThickness="0"
@@ -24,9 +23,6 @@
                         IsEnabled="False" />
             </MenuItem.Icon>
           </MenuItem>
-        </MenuItem>
-=======
-        <MenuItem Header="_Details">
           <MenuItem Header="Split Property Type" Command="{Binding ToggleShowDettailsPropertyType}">
             <MenuItem.Icon>
               <CheckBox BorderThickness="0"
@@ -34,9 +30,8 @@
                         IsEnabled="False"/>
             </MenuItem.Icon>
 
-          </MenuItem>
-        </MenuItem> 
->>>>>>> a65885a1
+          </MenuItem>          
+        </MenuItem>
       </MenuItem>
       <MenuItem Header="_Options">
         <MenuItem Header="Visualize margin/padding" Command="{Binding ToggleVisualizeMarginPadding}">

--- conflicted
+++ resolved
@@ -3,15 +3,11 @@
     internal class AvaloniaPropertyViewModel : PropertyViewModel
     {
         private readonly AvaloniaObject _target;
-<<<<<<< HEAD
-        private string _assignedType;
-=======
-        private System.Type _type;
->>>>>>> f9c0e722
+        private System.Type _assignedType;
         private object? _value;
         private string _priority;
         private string _group;
-        private readonly string _propertyType;
+        private readonly System.Type _propertyType;
 
 #nullable disable
         // Remove "nullable disable" after MemberNotNull will work on our CI.
@@ -25,7 +21,7 @@
                 $"[{property.OwnerType.Name}.{property.Name}]" :
                 property.Name;
             DeclaringType = property.OwnerType;
-            _propertyType = GetTypeName(property.PropertyType);
+            _propertyType = property.PropertyType;
             Update();
         }
 
@@ -38,11 +34,7 @@
         public override string Priority =>
             _priority;
 
-<<<<<<< HEAD
-        public override string AssignedType => _assignedType;
-=======
-        public override System.Type Type => _type;
->>>>>>> f9c0e722
+        public override System.Type AssignedType => _assignedType;
 
         public override string Value
         {
@@ -61,7 +53,7 @@
         public override string Group => _group;
 
         public override System.Type? DeclaringType { get; }
-        public override string PropertyType => _propertyType;
+        public override System.Type PropertyType => _propertyType;
 
         // [MemberNotNull(nameof(_type), nameof(_group), nameof(_priority))]
         public override void Update()
@@ -69,11 +61,7 @@
             if (Property.IsDirect)
             {
                 RaiseAndSetIfChanged(ref _value, _target.GetValue(Property), nameof(Value));
-<<<<<<< HEAD
-                RaiseAndSetIfChanged(ref _assignedType, GetTypeName(_value?.GetType() ?? Property.PropertyType), nameof(AssignedType));
-=======
-                RaiseAndSetIfChanged(ref _type, _value?.GetType() ?? Property.PropertyType, nameof(Type));
->>>>>>> f9c0e722
+                RaiseAndSetIfChanged(ref _assignedType,_value?.GetType() ?? Property.PropertyType, nameof(AssignedType));
                 RaiseAndSetIfChanged(ref _priority, "Direct", nameof(Priority));
 
                 _group = "Properties";
@@ -83,11 +71,7 @@
                 var val = _target.GetDiagnostic(Property);
 
                 RaiseAndSetIfChanged(ref _value, val?.Value, nameof(Value));
-<<<<<<< HEAD
-                RaiseAndSetIfChanged(ref _assignedType, GetTypeName(_value?.GetType() ?? Property.PropertyType), nameof(AssignedType));
-=======
-                RaiseAndSetIfChanged(ref _type, _value?.GetType() ?? Property.PropertyType, nameof(Type));
->>>>>>> f9c0e722
+                RaiseAndSetIfChanged(ref _assignedType, _value?.GetType() ?? Property.PropertyType, nameof(AssignedType));
 
                 if (val != null)
                 {

using System;
using System.Collections.Generic;
using System.Collections.ObjectModel;
using System.Collections.Specialized;
using System.ComponentModel;
using System.Linq;
using System.Reflection;
using Avalonia.Collections;
using Avalonia.Controls;
using Avalonia.Controls.Metadata;
using Avalonia.Markup.Xaml.MarkupExtensions;
using Avalonia.Styling;
using Avalonia.VisualTree;

namespace Avalonia.Diagnostics.ViewModels
{
    internal class ControlDetailsViewModel : ViewModelBase, IDisposable
    {
        private readonly IVisual _control;
        private IDictionary<object, List<PropertyViewModel>> _propertyIndex;
        private PropertyViewModel? _selectedProperty;
        private DataGridCollectionView _propertiesView;
        private bool _snapshotStyles;
        private bool _showInactiveStyles;
        private string? _styleStatus;
        private object _selectedEntity;
<<<<<<< HEAD
        private readonly Stack<(string Name,object Entry)> _selectedEntitiesStack = new();
=======
        private readonly Stack<(string Name, object Entry)> _selectedEntitiesStack = new();
>>>>>>> 367530f7
        private string _selectedEntityName;
        private string _selectedEntityType;

        public ControlDetailsViewModel(TreePageViewModel treePage, IVisual control)
        {
            _control = control;

            TreePage = treePage;
            
            Layout = new ControlLayoutViewModel(control);

            NavigateToProperty(control, (control as IControl)?.Name ?? control.ToString()); 

            AppliedStyles = new ObservableCollection<StyleViewModel>();
            PseudoClasses = new ObservableCollection<PseudoClassViewModel>();

            if (control is StyledElement styledElement)
            {
                styledElement.Classes.CollectionChanged += OnClassesChanged;

                var pseudoClassAttributes = styledElement.GetType().GetCustomAttributes<PseudoClassesAttribute>(true);

                foreach (var classAttribute in pseudoClassAttributes)
                {
                    foreach (var className in classAttribute.PseudoClasses)
                    {
                        PseudoClasses.Add(new PseudoClassViewModel(className, styledElement));
                    }
                }

                var styleDiagnostics = styledElement.GetStyleDiagnostics();

                foreach (var appliedStyle in styleDiagnostics.AppliedStyles)
                {
                    var styleSource = appliedStyle.Source;

                    var setters = new List<SetterViewModel>();

                    if (styleSource is Style style)
                    {
                        foreach (var setter in style.Setters)
                        {
                            if (setter is Setter regularSetter
                                && regularSetter.Property != null)
                            {
                                var setterValue = regularSetter.Value;

                                var resourceInfo = GetResourceInfo(setterValue);

                                SetterViewModel setterVm;

                                if (resourceInfo.HasValue)
                                {
                                    var resourceKey = resourceInfo.Value.resourceKey;
                                    var resourceValue = styledElement.FindResource(resourceKey);

                                    setterVm = new ResourceSetterViewModel(regularSetter.Property, resourceKey, resourceValue, resourceInfo.Value.isDynamic);
                                }
                                else
                                {
                                    setterVm = new SetterViewModel(regularSetter.Property, setterValue);
                                }

                                setters.Add(setterVm);
                            }
                        }

                        AppliedStyles.Add(new StyleViewModel(appliedStyle, style.Selector?.ToString() ?? "No selector", setters));
                    }
                }

                UpdateStyles();
            }
        }

        private (object resourceKey, bool isDynamic)? GetResourceInfo(object? value)
        {
            if (value is StaticResourceExtension staticResource)
            {
                return (staticResource.ResourceKey, false);
            }
            else if (value is DynamicResourceExtension dynamicResource
                && dynamicResource.ResourceKey != null)
            {
                return (dynamicResource.ResourceKey, true);
            }

            return null;
        }

        public TreePageViewModel TreePage { get; }

        public DataGridCollectionView PropertiesView
        {
            get => _propertiesView;
            private set => RaiseAndSetIfChanged(ref _propertiesView, value);
        }

        public ObservableCollection<StyleViewModel> AppliedStyles { get; }

        public ObservableCollection<PseudoClassViewModel> PseudoClasses { get; }

        public object SelectedEntity
        {
            get => _selectedEntity;
            set
            {
                RaiseAndSetIfChanged(ref _selectedEntity, value);
               
            }
        }

        public string SelectedEntityName
        {
            get => _selectedEntityName;
            set
            {
                RaiseAndSetIfChanged(ref _selectedEntityName, value);
               
            }
        }
        
        public string SelectedEntityType
        {
            get => _selectedEntityType;
            set
            {
                RaiseAndSetIfChanged(ref _selectedEntityType, value);
               
            }
        }
        
        public PropertyViewModel? SelectedProperty
        {
            get => _selectedProperty;
            set => RaiseAndSetIfChanged(ref _selectedProperty, value);
        }

        public bool SnapshotStyles
        {
            get => _snapshotStyles;
            set => RaiseAndSetIfChanged(ref _snapshotStyles, value);
        }

        public bool ShowInactiveStyles
        {
            get => _showInactiveStyles;
            set => RaiseAndSetIfChanged(ref _showInactiveStyles, value);
        }

        public string? StyleStatus
        {
            get => _styleStatus;
            set => RaiseAndSetIfChanged(ref _styleStatus, value);
        }

        public ControlLayoutViewModel Layout { get; }

        protected override void OnPropertyChanged(PropertyChangedEventArgs e)
        {
            base.OnPropertyChanged(e);

            if (e.PropertyName == nameof(SnapshotStyles))
            {
                if (!SnapshotStyles)
                {
                    UpdateStyles();
                }
            }
        }

        public void UpdateStyleFilters()
        {
            foreach (var style in AppliedStyles)
            {
                var hasVisibleSetter = false;

                foreach (var setter in style.Setters)
                {
                    setter.IsVisible = TreePage.SettersFilter.Filter(setter.Name);

                    hasVisibleSetter |= setter.IsVisible;
                }

                style.IsVisible = hasVisibleSetter;
            }
        }

        public void Dispose()
        {
            if (_control is INotifyPropertyChanged inpc)
            {
                inpc.PropertyChanged -= ControlPropertyChanged;
            }

            if (_control is AvaloniaObject ao)
            {
                ao.PropertyChanged -= ControlPropertyChanged;
            }

            if (_control is StyledElement se)
            {
                se.Classes.CollectionChanged -= OnClassesChanged;
            }
        }

        private IEnumerable<PropertyViewModel> GetAvaloniaProperties(object o)
        {
            if (o is AvaloniaObject ao)
            {
                return AvaloniaPropertyRegistry.Instance.GetRegistered(ao)
                    .Union(AvaloniaPropertyRegistry.Instance.GetRegisteredAttached(ao.GetType()))
                    .Select(x => new AvaloniaPropertyViewModel(ao, x));
            }
            else
            {
                return Enumerable.Empty<AvaloniaPropertyViewModel>();
            }
        }

        private IEnumerable<PropertyViewModel> GetClrProperties(object o)
        {
            foreach (var p in GetClrProperties(o, o.GetType()))
            {
                yield return p;
            }

            foreach (var i in o.GetType().GetInterfaces())
            {
                foreach (var p in GetClrProperties(o, i))
                {
                    yield return p;
                }
            }
        }

        private IEnumerable<PropertyViewModel> GetClrProperties(object o, Type t)
        {
            return t.GetProperties()
                .Where(x => x.GetIndexParameters().Length == 0)
                .Select(x => new ClrPropertyViewModel(o, x));
        }

        private void ControlPropertyChanged(object? sender, AvaloniaPropertyChangedEventArgs e)
        {
            if (_propertyIndex.TryGetValue(e.Property, out var properties))
            {
                foreach (var property in properties)
                {
                    property.Update();
                }
            }

            Layout.ControlPropertyChanged(sender, e);
        }

        private void ControlPropertyChanged(object? sender, PropertyChangedEventArgs e)
        {
            if (e.PropertyName != null
                && _propertyIndex.TryGetValue(e.PropertyName, out var properties))
            {
                foreach (var property in properties)
                {
                    property.Update();
                }
            }

            if (!SnapshotStyles)
            {
                UpdateStyles();
            }
        }

        private void OnClassesChanged(object? sender, NotifyCollectionChangedEventArgs e)
        {
            if (!SnapshotStyles)
            {
                UpdateStyles();
            }
        }

        private void UpdateStyles()
        {
            int activeCount = 0;

            foreach (var style in AppliedStyles)
            {
                style.Update();

                if (style.IsActive)
                {
                    activeCount++;
                }
            }

            var propertyBuckets = new Dictionary<AvaloniaProperty, List<SetterViewModel>>();

            foreach (var style in AppliedStyles)
            {
                if (!style.IsActive)
                {
                    continue;
                }

                foreach (var setter in style.Setters)
                {
                    if (propertyBuckets.TryGetValue(setter.Property, out var setters))
                    {
                        foreach (var otherSetter in setters)
                        {
                            otherSetter.IsActive = false;
                        }

                        setter.IsActive = true;

                        setters.Add(setter);
                    }
                    else
                    {
                        setter.IsActive = true;

                        setters = new List<SetterViewModel> { setter };

                        propertyBuckets.Add(setter.Property, setters);
                    }
                }
            }

            foreach (var pseudoClass in PseudoClasses)
            {
                pseudoClass.Update();
            }

            StyleStatus = $"Styles ({activeCount}/{AppliedStyles.Count} active)";
        }

        private bool FilterProperty(object arg)
        {
            return !(arg is PropertyViewModel property) || TreePage.PropertiesFilter.Filter(property.Name);
        }

        private class PropertyComparer : IComparer<PropertyViewModel>
        {
            public static PropertyComparer Instance { get; } = new PropertyComparer();

            public int Compare(PropertyViewModel? x, PropertyViewModel? y)
            {
                var groupX = GroupIndex(x?.Group);
                var groupY = GroupIndex(y?.Group);

                if (groupX != groupY)
                {
                    return groupX - groupY;
                }
                else
                {
                    return string.CompareOrdinal(x?.Name, y?.Name);
                }
            }

            private int GroupIndex(string? group)
            {
                switch (group)
                {
                    case "Properties": return 0;
                    case "Attached Properties": return 1;
                    case "CLR Properties": return 2;
                    default: return 3;
                }
            }
        }

        public void ApplySelectedProperty()
        {
            var selectedProperty = SelectedProperty;
            var selectedEntity = SelectedEntity;
            var selectedEntityName = SelectedEntityName;
<<<<<<< HEAD
            if (selectedProperty == null) return;
            
            var property = (selectedEntity as IControl)?.GetValue(selectedProperty.Key as AvaloniaProperty);
            if (property == null)
            {
                property = selectedEntity.GetType().GetProperties()
                     .FirstOrDefault(pi =>
                     {
                         return pi.Name == selectedProperty.Name
                           && pi.DeclaringType == selectedProperty.DeclaringType
                           && pi.PropertyType.Name == selectedProperty.Type; 
                     })
                     ?.GetValue(selectedEntity);
            }

            if (property == null) return;
            _selectedEntitiesStack.Push((Name:selectedEntityName, Entry:selectedEntity));
=======
            if (selectedProperty == null)
                return;

            object? property;
            if (selectedProperty.Key is AvaloniaProperty avaloniaProperty)
            {
                property = (_selectedEntity as IControl)?.GetValue(avaloniaProperty);
            }
            else
            {
                property = _selectedEntity.GetType().GetProperty(selectedProperty.Name)?.GetValue(_selectedEntity);
            }

            if (property == null) return;
            _selectedEntitiesStack.Push((Name:selectedEntityName,Entry:selectedEntity));
>>>>>>> 367530f7
            NavigateToProperty(property, selectedProperty.Name);
        }

        public void ApplyParentProperty()
        {
            if (_selectedEntitiesStack.Any())
            {
                var property = _selectedEntitiesStack.Pop();
                NavigateToProperty(property.Entry, property.Name);
            }
        }
        
        protected  void NavigateToProperty(object o, string entityName)
        {
            var oldSelectedEntity = SelectedEntity;
            if (oldSelectedEntity is IAvaloniaObject ao1)
            {
                ao1.PropertyChanged -= ControlPropertyChanged;
            }
            else if (oldSelectedEntity is INotifyPropertyChanged inpc1)
            {
                inpc1.PropertyChanged -= ControlPropertyChanged;
            }
      
            SelectedEntity = o;
            SelectedEntityName = entityName;
            SelectedEntityType = o.ToString();
            var properties = GetAvaloniaProperties(o)
                .Concat(GetClrProperties(o))
                .OrderBy(x => x, PropertyComparer.Instance)
                .ThenBy(x => x.Name)
                .ToList();

            _propertyIndex = properties.GroupBy(x => x.Key).ToDictionary(x => x.Key, x => x.ToList());

            var view = new DataGridCollectionView(properties);
            view.GroupDescriptions.Add(new DataGridPathGroupDescription(nameof(AvaloniaPropertyViewModel.Group)));
            view.Filter = FilterProperty;
            PropertiesView = view;

            if (o is IAvaloniaObject ao2)
            {
                ao2.PropertyChanged += ControlPropertyChanged;
            }
            else if (o is INotifyPropertyChanged inpc2)
            {
                inpc2.PropertyChanged += ControlPropertyChanged;
            }
        }
    }
}<|MERGE_RESOLUTION|>--- conflicted
+++ resolved
@@ -24,11 +24,7 @@
         private bool _showInactiveStyles;
         private string? _styleStatus;
         private object _selectedEntity;
-<<<<<<< HEAD
         private readonly Stack<(string Name,object Entry)> _selectedEntitiesStack = new();
-=======
-        private readonly Stack<(string Name, object Entry)> _selectedEntitiesStack = new();
->>>>>>> 367530f7
         private string _selectedEntityName;
         private string _selectedEntityType;
 
@@ -406,25 +402,6 @@
             var selectedProperty = SelectedProperty;
             var selectedEntity = SelectedEntity;
             var selectedEntityName = SelectedEntityName;
-<<<<<<< HEAD
-            if (selectedProperty == null) return;
-            
-            var property = (selectedEntity as IControl)?.GetValue(selectedProperty.Key as AvaloniaProperty);
-            if (property == null)
-            {
-                property = selectedEntity.GetType().GetProperties()
-                     .FirstOrDefault(pi =>
-                     {
-                         return pi.Name == selectedProperty.Name
-                           && pi.DeclaringType == selectedProperty.DeclaringType
-                           && pi.PropertyType.Name == selectedProperty.Type; 
-                     })
-                     ?.GetValue(selectedEntity);
-            }
-
-            if (property == null) return;
-            _selectedEntitiesStack.Push((Name:selectedEntityName, Entry:selectedEntity));
-=======
             if (selectedProperty == null)
                 return;
 
@@ -435,12 +412,14 @@
             }
             else
             {
-                property = _selectedEntity.GetType().GetProperty(selectedProperty.Name)?.GetValue(_selectedEntity);
-            }
-
+                property = selectedEntity.GetType().GetProperties()
+                     .FirstOrDefault(pi => pi.Name == selectedProperty.Name
+                           && pi.DeclaringType == selectedProperty.DeclaringType
+                           && pi.PropertyType.Name == selectedProperty.Type)
+                     ?.GetValue(selectedEntity);
+            }
             if (property == null) return;
             _selectedEntitiesStack.Push((Name:selectedEntityName,Entry:selectedEntity));
->>>>>>> 367530f7
             NavigateToProperty(property, selectedProperty.Name);
         }
 

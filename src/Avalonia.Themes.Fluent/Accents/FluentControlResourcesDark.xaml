<Style xmlns="https://github.com/avaloniaui"
  xmlns:x="http://schemas.microsoft.com/winfx/2006/xaml"
  xmlns:sys="clr-namespace:System;assembly=netstandard">
  <Style.Resources>
    <!-- Resources for Button.xaml -->
    <StaticResource x:Key="AccentButtonBackground" ResourceKey="SystemControlBackgroundAccentBrush" />
    <StaticResource x:Key="AccentButtonBackgroundPointerOver" ResourceKey="SystemAccentColorLight1" />
    <StaticResource x:Key="AccentButtonBackgroundPressed" ResourceKey="SystemAccentColorDark1" />
    <StaticResource x:Key="AccentButtonBackgroundDisabled" ResourceKey="SystemControlBackgroundBaseLowBrush" />
    <StaticResource x:Key="AccentButtonForeground" ResourceKey="SystemControlBackgroundChromeWhiteBrush" />
    <StaticResource x:Key="AccentButtonForegroundPointerOver" ResourceKey="SystemControlBackgroundChromeWhiteBrush" />
    <StaticResource x:Key="AccentButtonForegroundPressed" ResourceKey="SystemControlBackgroundChromeWhiteBrush" />
    <StaticResource x:Key="AccentButtonForegroundDisabled" ResourceKey="SystemControlDisabledBaseMediumLowBrush" />
    <StaticResource x:Key="AccentButtonBorderBrush" ResourceKey="SystemControlForegroundTransparentBrush" />
    <StaticResource x:Key="AccentButtonBorderBrushPointerOver" ResourceKey="SystemControlForegroundTransparentBrush" />
    <StaticResource x:Key="AccentButtonBorderBrushPressed" ResourceKey="SystemControlHighlightTransparentBrush" />
    <StaticResource x:Key="AccentButtonBorderBrushDisabled" ResourceKey="SystemControlDisabledTransparentBrush" />
    <Thickness x:Key="ButtonBorderThemeThickness">1</Thickness>
    <StaticResource x:Key="ButtonBackground" ResourceKey="SystemControlBackgroundBaseLowBrush" />
    <SolidColorBrush x:Key="ButtonBackgroundPointerOver" Color="{StaticResource SystemBaseHighColor}" Opacity="0.1" />
    <StaticResource x:Key="ButtonBackgroundPressed" ResourceKey="SystemControlBackgroundBaseMediumLowBrush" />
    <StaticResource x:Key="ButtonBackgroundDisabled" ResourceKey="SystemControlBackgroundBaseLowBrush" />
    <StaticResource x:Key="ButtonForeground" ResourceKey="SystemControlForegroundBaseHighBrush" />
    <StaticResource x:Key="ButtonForegroundPointerOver" ResourceKey="SystemControlHighlightBaseHighBrush" />
    <StaticResource x:Key="ButtonForegroundPressed" ResourceKey="SystemControlHighlightBaseHighBrush" />
    <StaticResource x:Key="ButtonForegroundDisabled" ResourceKey="SystemControlDisabledBaseMediumLowBrush" />
    <StaticResource x:Key="ButtonBorderBrush" ResourceKey="SystemControlForegroundTransparentBrush" />
    <StaticResource x:Key="ButtonBorderBrushPointerOver" ResourceKey="SystemControlForegroundTransparentBrush" />
    <StaticResource x:Key="ButtonBorderBrushPressed" ResourceKey="SystemControlHighlightTransparentBrush" />
    <StaticResource x:Key="ButtonBorderBrushDisabled" ResourceKey="SystemControlDisabledTransparentBrush" />
    <SolidColorBrush x:Key="ButtonBackgroundThemeBrush" Color="Transparent" />
    <SolidColorBrush x:Key="ButtonBorderThemeBrush" Color="#FFFFFFFF" />
    <SolidColorBrush x:Key="ButtonDisabledBackgroundThemeBrush" Color="Transparent" />
    <SolidColorBrush x:Key="ButtonDisabledBorderThemeBrush" Color="#66FFFFFF" />
    <SolidColorBrush x:Key="ButtonDisabledForegroundThemeBrush" Color="#66FFFFFF" />
    <SolidColorBrush x:Key="ButtonForegroundThemeBrush" Color="#FFFFFFFF" />
    <SolidColorBrush x:Key="ButtonPointerOverBackgroundThemeBrush" Color="#21FFFFFF" />
    <SolidColorBrush x:Key="ButtonPointerOverForegroundThemeBrush" Color="#FFFFFFFF" />
    <SolidColorBrush x:Key="ButtonPressedBackgroundThemeBrush" Color="#FFFFFFFF" />
    <SolidColorBrush x:Key="ButtonPressedForegroundThemeBrush" Color="#FF000000" />

    <!-- Resources for RepeatButton.xaml -->
    <Thickness x:Key="RepeatButtonBorderThemeThickness">1</Thickness>
    <StaticResource x:Key="RepeatButtonBackground" ResourceKey="SystemControlBackgroundBaseLowBrush" />
    <SolidColorBrush x:Key="RepeatButtonBackgroundPointerOver" Color="{StaticResource SystemBaseHighColor}" Opacity="0.1" />
    <StaticResource x:Key="RepeatButtonBackgroundPressed" ResourceKey="SystemControlBackgroundBaseMediumLowBrush" />
    <StaticResource x:Key="RepeatButtonBackgroundDisabled" ResourceKey="SystemControlBackgroundBaseLowBrush" />
    <StaticResource x:Key="RepeatButtonForeground" ResourceKey="SystemControlForegroundBaseHighBrush" />
    <StaticResource x:Key="RepeatButtonForegroundPointerOver" ResourceKey="SystemControlHighlightBaseHighBrush" />
    <StaticResource x:Key="RepeatButtonForegroundPressed" ResourceKey="SystemControlHighlightBaseHighBrush" />
    <StaticResource x:Key="RepeatButtonForegroundDisabled" ResourceKey="SystemControlDisabledBaseMediumLowBrush" />
    <StaticResource x:Key="RepeatButtonBorderBrush" ResourceKey="SystemControlForegroundTransparentBrush" />
    <StaticResource x:Key="RepeatButtonBorderBrushPointerOver" ResourceKey="SystemControlForegroundTransparentBrush" />
    <StaticResource x:Key="RepeatButtonBorderBrushPressed" ResourceKey="SystemControlHighlightTransparentBrush" />
    <StaticResource x:Key="RepeatButtonBorderBrushDisabled" ResourceKey="SystemControlDisabledTransparentBrush" />
    <SolidColorBrush x:Key="RepeatButtonBorderThemeBrush" Color="#FFFFFFFF" />
    <SolidColorBrush x:Key="RepeatButtonDisabledBackgroundThemeBrush" Color="Transparent" />
    <SolidColorBrush x:Key="RepeatButtonDisabledBorderThemeBrush" Color="#66FFFFFF" />
    <SolidColorBrush x:Key="RepeatButtonDisabledForegroundThemeBrush" Color="#66FFFFFF" />
    <SolidColorBrush x:Key="RepeatButtonForegroundThemeBrush" Color="#FFFFFFFF" />
    <SolidColorBrush x:Key="RepeatButtonPointerOverBackgroundThemeBrush" Color="#21FFFFFF" />
    <SolidColorBrush x:Key="RepeatButtonPointerOverForegroundThemeBrush" Color="#FFFFFFFF" />
    <SolidColorBrush x:Key="RepeatButtonPressedBackgroundThemeBrush" Color="#FFFFFFFF" />
    <SolidColorBrush x:Key="RepeatButtonPressedForegroundThemeBrush" Color="#FF000000" />

    <!-- Resources for ToggleButton.xaml -->
    <Thickness x:Key="ToggleButtonBorderThemeThickness">1</Thickness>
    <StaticResource x:Key="ToggleButtonBackground" ResourceKey="SystemControlBackgroundBaseLowBrush" />
    <SolidColorBrush x:Key="ToggleButtonBackgroundPointerOver" Color="{StaticResource SystemBaseHighColor}" Opacity="0.1" />
    <StaticResource x:Key="ToggleButtonBackgroundPressed" ResourceKey="SystemControlBackgroundBaseMediumLowBrush" />
    <StaticResource x:Key="ToggleButtonBackgroundDisabled" ResourceKey="SystemControlBackgroundBaseLowBrush" />
    <StaticResource x:Key="ToggleButtonBackgroundChecked" ResourceKey="SystemControlHighlightAccentBrush" />
    <StaticResource x:Key="ToggleButtonBackgroundCheckedPointerOver" ResourceKey="SystemAccentColorDark1" />
    <StaticResource x:Key="ToggleButtonBackgroundCheckedPressed" ResourceKey="SystemControlHighlightBaseMediumLowBrush" />
    <StaticResource x:Key="ToggleButtonBackgroundCheckedDisabled" ResourceKey="SystemControlBackgroundBaseLowBrush" />
    <StaticResource x:Key="ToggleButtonBackgroundIndeterminate" ResourceKey="SystemControlBackgroundBaseLowBrush" />
    <StaticResource x:Key="ToggleButtonBackgroundIndeterminatePointerOver" ResourceKey="SystemControlBackgroundBaseLowBrush" />
    <StaticResource x:Key="ToggleButtonBackgroundIndeterminatePressed" ResourceKey="SystemControlBackgroundBaseMediumLowBrush" />
    <StaticResource x:Key="ToggleButtonBackgroundIndeterminateDisabled" ResourceKey="SystemControlBackgroundBaseLowBrush" />
    <StaticResource x:Key="ToggleButtonForeground" ResourceKey="SystemControlForegroundBaseHighBrush" />
    <StaticResource x:Key="ToggleButtonForegroundPointerOver" ResourceKey="SystemControlHighlightBaseHighBrush" />
    <StaticResource x:Key="ToggleButtonForegroundPressed" ResourceKey="SystemControlHighlightBaseHighBrush" />
    <StaticResource x:Key="ToggleButtonForegroundDisabled" ResourceKey="SystemControlDisabledBaseMediumLowBrush" />
    <StaticResource x:Key="ToggleButtonForegroundChecked" ResourceKey="SystemControlHighlightAltChromeWhiteBrush" />
    <StaticResource x:Key="ToggleButtonForegroundCheckedPointerOver" ResourceKey="SystemControlHighlightAltChromeWhiteBrush" />
    <StaticResource x:Key="ToggleButtonForegroundCheckedPressed" ResourceKey="SystemControlHighlightAltChromeWhiteBrush" />
    <StaticResource x:Key="ToggleButtonForegroundCheckedDisabled" ResourceKey="SystemControlDisabledBaseMediumLowBrush" />
    <StaticResource x:Key="ToggleButtonForegroundIndeterminate" ResourceKey="SystemControlForegroundBaseHighBrush" />
    <StaticResource x:Key="ToggleButtonForegroundIndeterminatePointerOver" ResourceKey="SystemControlHighlightBaseHighBrush" />
    <StaticResource x:Key="ToggleButtonForegroundIndeterminatePressed" ResourceKey="SystemControlHighlightBaseHighBrush" />
    <StaticResource x:Key="ToggleButtonForegroundIndeterminateDisabled" ResourceKey="SystemControlDisabledBaseMediumLowBrush" />
    <StaticResource x:Key="ToggleButtonBorderBrush" ResourceKey="SystemControlForegroundTransparentBrush" />
    <StaticResource x:Key="ToggleButtonBorderBrushPointerOver" ResourceKey="SystemControlForegroundTransparentBrush" />
    <StaticResource x:Key="ToggleButtonBorderBrushPressed" ResourceKey="SystemControlHighlightTransparentBrush" />
    <StaticResource x:Key="ToggleButtonBorderBrushDisabled" ResourceKey="SystemControlDisabledTransparentBrush" />
    <StaticResource x:Key="ToggleButtonBorderBrushChecked" ResourceKey="SystemControlHighlightAltTransparentBrush" />
    <StaticResource x:Key="ToggleButtonBorderBrushCheckedPointerOver" ResourceKey="SystemControlHighlightAltTransparentBrush" />
    <StaticResource x:Key="ToggleButtonBorderBrushCheckedPressed" ResourceKey="SystemControlTransparentBrush" />
    <StaticResource x:Key="ToggleButtonBorderBrushCheckedDisabled" ResourceKey="SystemControlDisabledTransparentBrush" />
    <StaticResource x:Key="ToggleButtonBorderBrushIndeterminate" ResourceKey="SystemControlForegroundTransparentBrush" />
    <StaticResource x:Key="ToggleButtonBorderBrushIndeterminatePointerOver" ResourceKey="SystemControlHighlightBaseMediumLowBrush" />
    <StaticResource x:Key="ToggleButtonBorderBrushIndeterminatePressed" ResourceKey="SystemControlHighlightTransparentBrush" />
    <StaticResource x:Key="ToggleButtonBorderBrushIndeterminateDisabled" ResourceKey="SystemControlDisabledTransparentBrush" />
    <SolidColorBrush x:Key="ToggleButtonBackgroundThemeBrush" Color="Transparent" />
    <SolidColorBrush x:Key="ToggleButtonBorderThemeBrush" Color="#FFFFFFFF" />
    <SolidColorBrush x:Key="ToggleButtonCheckedBackgroundThemeBrush" Color="#FFFFFFFF" />
    <SolidColorBrush x:Key="ToggleButtonCheckedBorderThemeBrush" Color="#FFFFFFFF" />
    <SolidColorBrush x:Key="ToggleButtonCheckedDisabledBackgroundThemeBrush" Color="#66FFFFFF" />
    <SolidColorBrush x:Key="ToggleButtonCheckedDisabledForegroundThemeBrush" Color="#FF000000" />
    <SolidColorBrush x:Key="ToggleButtonCheckedForegroundThemeBrush" Color="#FF000000" />
    <SolidColorBrush x:Key="ToggleButtonCheckedPointerOverBackgroundThemeBrush" Color="#99FFFFFF" />
    <SolidColorBrush x:Key="ToggleButtonCheckedPointerOverBorderThemeBrush" Color="#99FFFFFF" />
    <SolidColorBrush x:Key="ToggleButtonCheckedPressedBackgroundThemeBrush" Color="Transparent" />
    <SolidColorBrush x:Key="ToggleButtonCheckedPressedBorderThemeBrush" Color="#FFFFFFFF" />
    <SolidColorBrush x:Key="ToggleButtonCheckedPressedForegroundThemeBrush" Color="#FFFFFFFF" />
    <SolidColorBrush x:Key="ToggleButtonDisabledBorderThemeBrush" Color="#66FFFFFF" />
    <SolidColorBrush x:Key="ToggleButtonDisabledForegroundThemeBrush" Color="#66FFFFFF" />
    <SolidColorBrush x:Key="ToggleButtonForegroundThemeBrush" Color="#FFFFFFFF" />
    <SolidColorBrush x:Key="ToggleButtonPointerOverBackgroundThemeBrush" Color="#21FFFFFF" />
    <SolidColorBrush x:Key="ToggleButtonPressedBackgroundThemeBrush" Color="#FFFFFFFF" />
    <SolidColorBrush x:Key="ToggleButtonPressedForegroundThemeBrush" Color="#FF000000" />

    <!-- Resources for ComboBox.xaml -->
    <x:Double x:Key="ComboBoxArrowThemeFontSize">21</x:Double>
    <x:Double x:Key="ComboBoxThemeMinWidth">64</x:Double>
    <x:Double x:Key="ComboBoxPopupThemeMinWidth">80</x:Double>
    <x:Double x:Key="ComboBoxPopupThemeTouchMinWidth">240</x:Double>
    <Thickness x:Key="ComboBoxBorderThemeThickness">1</Thickness>
    <Thickness x:Key="ComboBoxDropdownBorderThickness">1</Thickness>
    <Thickness x:Key="ComboBoxHeaderThemeMargin">0,0,0,4</Thickness>
    <Thickness x:Key="ComboBoxPopupBorderThemeThickness">2</Thickness>
    <Thickness x:Key="ComboBoxItemThemePadding">11,5,11,7</Thickness>
    <Thickness x:Key="ComboBoxItemThemeTouchPadding">11,11,11,13</Thickness>
    <Thickness x:Key="ComboBoxItemThemeGameControllerPadding">11,11,11,13</Thickness>
    <FontWeight x:Key="ComboBoxHeaderThemeFontWeight">Normal</FontWeight>
    <FontWeight x:Key="ComboBoxPlaceholderTextThemeFontWeight">SemiLight</FontWeight>
    <StaticResource x:Key="ComboBoxItemForeground" ResourceKey="SystemControlForegroundBaseHighBrush" />
    <StaticResource x:Key="ComboBoxItemForegroundPressed" ResourceKey="SystemControlHighlightAltBaseHighBrush" />
    <StaticResource x:Key="ComboBoxItemForegroundPointerOver" ResourceKey="SystemControlHighlightAltBaseHighBrush" />
    <StaticResource x:Key="ComboBoxItemForegroundDisabled" ResourceKey="SystemControlDisabledBaseMediumLowBrush" />
    <StaticResource x:Key="ComboBoxItemForegroundSelected" ResourceKey="SystemControlHighlightAltBaseHighBrush" />
    <StaticResource x:Key="ComboBoxItemForegroundSelectedUnfocused" ResourceKey="SystemControlHighlightAltBaseHighBrush" />
    <StaticResource x:Key="ComboBoxItemForegroundSelectedPressed" ResourceKey="SystemControlHighlightAltBaseHighBrush" />
    <StaticResource x:Key="ComboBoxItemForegroundSelectedPointerOver" ResourceKey="SystemControlHighlightAltBaseHighBrush" />
    <StaticResource x:Key="ComboBoxItemForegroundSelectedDisabled" ResourceKey="SystemControlDisabledBaseMediumLowBrush" />
    <StaticResource x:Key="ComboBoxItemBackground" ResourceKey="SystemControlTransparentBrush" />
    <StaticResource x:Key="ComboBoxItemBackgroundPressed" ResourceKey="SystemControlHighlightListMediumBrush" />
    <StaticResource x:Key="ComboBoxItemBackgroundPointerOver" ResourceKey="SystemControlHighlightListLowBrush" />
    <StaticResource x:Key="ComboBoxItemBackgroundDisabled" ResourceKey="SystemControlTransparentBrush" />
    <StaticResource x:Key="ComboBoxItemBackgroundSelected" ResourceKey="SystemControlHighlightListAccentLowBrush" />
    <StaticResource x:Key="ComboBoxItemBackgroundSelectedUnfocused" ResourceKey="SystemControlHighlightListAccentLowBrush" />
    <StaticResource x:Key="ComboBoxItemBackgroundSelectedPressed" ResourceKey="SystemControlHighlightListAccentHighBrush" />
    <StaticResource x:Key="ComboBoxItemBackgroundSelectedPointerOver" ResourceKey="SystemControlHighlightListAccentMediumBrush" />
    <StaticResource x:Key="ComboBoxItemBackgroundSelectedDisabled" ResourceKey="SystemControlTransparentBrush" />
    <StaticResource x:Key="ComboBoxItemBorderBrush" ResourceKey="SystemControlTransparentBrush" />
    <StaticResource x:Key="ComboBoxItemBorderBrushPressed" ResourceKey="SystemControlTransparentBrush" />
    <StaticResource x:Key="ComboBoxItemBorderBrushPointerOver" ResourceKey="SystemControlTransparentBrush" />
    <StaticResource x:Key="ComboBoxItemBorderBrushDisabled" ResourceKey="SystemControlTransparentBrush" />
    <StaticResource x:Key="ComboBoxItemBorderBrushSelected" ResourceKey="SystemControlTransparentBrush" />
    <StaticResource x:Key="ComboBoxItemBorderBrushSelectedUnfocused" ResourceKey="SystemControlTransparentBrush" />
    <StaticResource x:Key="ComboBoxItemBorderBrushSelectedPressed" ResourceKey="SystemControlTransparentBrush" />
    <StaticResource x:Key="ComboBoxItemBorderBrushSelectedPointerOver" ResourceKey="SystemControlTransparentBrush" />
    <StaticResource x:Key="ComboBoxItemBorderBrushSelectedDisabled" ResourceKey="SystemControlTransparentBrush" />

    <StaticResource x:Key="ComboBoxBackground" ResourceKey="SystemControlBackgroundAltMediumLowBrush" />
    <StaticResource x:Key="ComboBoxBackgroundPointerOver" ResourceKey="SystemControlPageBackgroundAltMediumBrush" />
    <StaticResource x:Key="ComboBoxBackgroundPressed" ResourceKey="SystemControlBackgroundListMediumBrush" />
    <StaticResource x:Key="ComboBoxBackgroundDisabled" ResourceKey="SystemControlBackgroundBaseLowBrush" />
    <StaticResource x:Key="ComboBoxBackgroundUnfocused" ResourceKey="SystemControlHighlightListAccentLowBrush" />
    <StaticResource x:Key="ComboBoxBackgroundBorderBrushFocused" ResourceKey="SystemControlHighlightTransparentBrush" />
    <StaticResource x:Key="ComboBoxBackgroundBorderBrushUnfocused" ResourceKey="SystemControlHighlightBaseMediumLowBrush" />
    <StaticResource x:Key="ComboBoxForeground" ResourceKey="SystemControlForegroundBaseHighBrush" />
    <StaticResource x:Key="ComboBoxForegroundDisabled" ResourceKey="SystemControlDisabledBaseMediumLowBrush" />
    <StaticResource x:Key="ComboBoxForegroundFocused" ResourceKey="SystemControlHighlightAltBaseHighBrush" />
    <StaticResource x:Key="ComboBoxForegroundFocusedPressed" ResourceKey="SystemControlHighlightAltBaseHighBrush" />
    <StaticResource x:Key="ComboBoxPlaceHolderForeground" ResourceKey="SystemControlPageTextBaseHighBrush" />
    <StaticResource x:Key="ComboBoxPlaceHolderForegroundFocusedPressed" ResourceKey="SystemControlHighlightAltBaseHighBrush" />
    <StaticResource x:Key="ComboBoxBorderBrush" ResourceKey="SystemControlForegroundBaseMediumBrush" />
    <StaticResource x:Key="ComboBoxBorderBrushPointerOver" ResourceKey="SystemControlHighlightBaseMediumHighBrush" />
    <StaticResource x:Key="ComboBoxBorderBrushPressed" ResourceKey="SystemControlHighlightBaseMediumBrush" />
    <StaticResource x:Key="ComboBoxBorderBrushDisabled" ResourceKey="SystemControlDisabledBaseLowBrush" />
    <StaticResource x:Key="ComboBoxDropDownGlyphForeground" ResourceKey="SystemControlForegroundBaseMediumHighBrush" />
    <StaticResource x:Key="ComboBoxDropDownGlyphForegroundDisabled" ResourceKey="SystemControlDisabledBaseMediumLowBrush" />
    <StaticResource x:Key="ComboBoxDropDownGlyphForegroundFocused" ResourceKey="SystemControlHighlightAltBaseMediumHighBrush" />
    <StaticResource x:Key="ComboBoxDropDownGlyphForegroundFocusedPressed" ResourceKey="SystemControlHighlightAltBaseMediumHighBrush" />
    <StaticResource x:Key="ComboBoxDropDownForeground" ResourceKey="SystemControlForegroundBaseHighBrush" />
    <StaticResource x:Key="ComboBoxDropDownBackground" ResourceKey="SystemControlTransientBackgroundBrush" />
    <StaticResource x:Key="ComboBoxDropDownBorderBrush" ResourceKey="SystemControlTransientBorderBrush" />

    <StaticResource x:Key="ComboBoxLightDismissOverlayBackground" ResourceKey="SystemControlPageBackgroundMediumAltMediumBrush" />
    <SolidColorBrush x:Key="ComboBoxArrowDisabledForegroundThemeBrush" Color="#66FFFFFF" />
    <SolidColorBrush x:Key="ComboBoxArrowForegroundThemeBrush" Color="#FF000000" />
    <SolidColorBrush x:Key="ComboBoxArrowPressedForegroundThemeBrush" Color="#FF000000" />
    <SolidColorBrush x:Key="ComboBoxBackgroundThemeBrush" Color="#CCFFFFFF" />
    <SolidColorBrush x:Key="ComboBoxBorderThemeBrush" Color="#CCFFFFFF" />
    <SolidColorBrush x:Key="ComboBoxDisabledBackgroundThemeBrush" Color="Transparent" />
    <SolidColorBrush x:Key="ComboBoxDisabledBorderThemeBrush" Color="#66FFFFFF" />
    <SolidColorBrush x:Key="ComboBoxDisabledForegroundThemeBrush" Color="#66FFFFFF" />
    <SolidColorBrush x:Key="ComboBoxFocusedBackgroundThemeBrush" Color="White" />
    <SolidColorBrush x:Key="ComboBoxFocusedBorderThemeBrush" Color="White" />
    <SolidColorBrush x:Key="ComboBoxFocusedForegroundThemeBrush" Color="White" />
    <SolidColorBrush x:Key="ComboBoxForegroundThemeBrush" Color="#FF000000" />
    <SolidColorBrush x:Key="ComboBoxHeaderForegroundThemeBrush" Color="#FFFFFFFF" />
    <SolidColorBrush x:Key="ComboBoxItemDisabledForegroundThemeBrush" Color="#66000000" />
    <SolidColorBrush x:Key="ComboBoxItemPointerOverBackgroundThemeBrush" Color="#21000000" />
    <SolidColorBrush x:Key="ComboBoxItemPointerOverForegroundThemeBrush" Color="#FF000000" />
    <SolidColorBrush x:Key="ComboBoxItemPressedBackgroundThemeBrush" Color="#FFD3D3D3" />
    <SolidColorBrush x:Key="ComboBoxItemPressedForegroundThemeBrush" Color="#FF000000" />
    <SolidColorBrush x:Key="ComboBoxItemSelectedBackgroundThemeBrush" Color="#FF4617B4" />
    <SolidColorBrush x:Key="ComboBoxItemSelectedDisabledBackgroundThemeBrush" Color="#8C000000" />
    <SolidColorBrush x:Key="ComboBoxItemSelectedDisabledForegroundThemeBrush" Color="#99FFFFFF" />
    <SolidColorBrush x:Key="ComboBoxItemSelectedForegroundThemeBrush" Color="White" />
    <SolidColorBrush x:Key="ComboBoxItemSelectedPointerOverBackgroundThemeBrush" Color="#FF5F37BE" />
    <SolidColorBrush x:Key="ComboBoxPlaceholderTextForegroundThemeBrush" Color="#88000000" />
    <SolidColorBrush x:Key="ComboBoxPointerOverBackgroundThemeBrush" Color="#DEFFFFFF" />
    <SolidColorBrush x:Key="ComboBoxPointerOverBorderThemeBrush" Color="#DEFFFFFF" />
    <SolidColorBrush x:Key="ComboBoxPopupBackgroundThemeBrush" Color="#FFFFFFFF" />
    <SolidColorBrush x:Key="ComboBoxPopupBorderThemeBrush" Color="#FF212121" />
    <SolidColorBrush x:Key="ComboBoxPopupForegroundThemeBrush" Color="#FF000000" />
    <SolidColorBrush x:Key="ComboBoxPressedBackgroundThemeBrush" Color="#FFFFFFFF" />
    <SolidColorBrush x:Key="ComboBoxPressedBorderThemeBrush" Color="#FFFFFFFF" />
    <SolidColorBrush x:Key="ComboBoxPressedHighlightThemeBrush" Color="#FFD3D3D3" />
    <SolidColorBrush x:Key="ComboBoxPressedForegroundThemeBrush" Color="#FF000000" />
    <SolidColorBrush x:Key="ComboBoxSelectedBackgroundThemeBrush" Color="#FF4617B4" />
    <SolidColorBrush x:Key="ComboBoxSelectedPointerOverBackgroundThemeBrush" Color="#FF5F37BE" />

    <Thickness x:Key="ComboBoxDropdownBorderPadding">0</Thickness>
    <Thickness x:Key="ComboBoxDropdownContentMargin">0,4,0,4</Thickness>
    <StaticResource x:Key="ComboBoxDropDownBackgroundPointerOver" ResourceKey="SystemControlBackgroundListLowBrush" />
    <StaticResource x:Key="ComboBoxDropDownBackgroundPointerPressed" ResourceKey="SystemControlBackgroundListMediumBrush" />
    <StaticResource x:Key="ComboBoxFocusedDropDownBackgroundPointerOver" ResourceKey="SystemControlBackgroundBaseLowBrush" />
    <StaticResource x:Key="ComboBoxFocusedDropDownBackgroundPointerPressed" ResourceKey="SystemControlBackgroundBaseMediumLowBrush" />
    <StaticResource x:Key="ComboBoxEditableDropDownGlyphForeground" ResourceKey="SystemControlForegroundBaseMediumHighBrush" />

    <!-- Resources for ListBox.xaml -->
    <Thickness x:Key="ListBoxBorderThemeThickness">0</Thickness>
    <SolidColorBrush x:Key="ListBoxBackgroundThemeBrush" Color="#CCFFFFFF" />
    <SolidColorBrush x:Key="ListBoxBorderThemeBrush" Color="Transparent" />
    <SolidColorBrush x:Key="ListBoxDisabledForegroundThemeBrush" Color="#66FFFFFF" />
    <SolidColorBrush x:Key="ListBoxFocusBackgroundThemeBrush" Color="#FFFFFFFF" />
    <SolidColorBrush x:Key="ListBoxForegroundThemeBrush" Color="#FF000000" />
    <SolidColorBrush x:Key="ListBoxItemDisabledForegroundThemeBrush" Color="#66FFFFFF" />
    <SolidColorBrush x:Key="ListBoxItemPointerOverBackgroundThemeBrush" Color="#21000000" />
    <SolidColorBrush x:Key="ListBoxItemPointerOverForegroundThemeBrush" Color="#FF000000" />
    <SolidColorBrush x:Key="ListBoxItemPressedBackgroundThemeBrush" Color="#FFD3D3D3" />
    <SolidColorBrush x:Key="ListBoxItemPressedForegroundThemeBrush" Color="#FF000000" />
    <SolidColorBrush x:Key="ListBoxItemSelectedBackgroundThemeBrush" Color="#FF4617B4" />
    <SolidColorBrush x:Key="ListBoxItemSelectedDisabledBackgroundThemeBrush" Color="#66FFFFFF" />
    <SolidColorBrush x:Key="ListBoxItemSelectedDisabledForegroundThemeBrush" Color="#99000000" />
    <SolidColorBrush x:Key="ListBoxItemSelectedForegroundThemeBrush" Color="White" />
    <SolidColorBrush x:Key="ListBoxItemSelectedPointerOverBackgroundThemeBrush" Color="#FF5F37BE" />

<<<<<<< HEAD
    <!-- Resources for ProgressBar.xaml -->
    <x:Double x:Key="ProgressBarIndicatorPauseOpacity">0.6</x:Double>
    <x:Double x:Key="ProgressBarThemeMinHeight">4</x:Double>
    <Thickness x:Key="ProgressBarBorderThemeThickness">0</Thickness>        
    <SolidColorBrush x:Key="ProgressBarBackgroundThemeBrush" Color="#59FFFFFF" />
    <SolidColorBrush x:Key="ProgressBarBorderThemeBrush" Color="Transparent" />
    <SolidColorBrush x:Key="ProgressBarForegroundThemeBrush" Color="#FF5B2EC5" />
    <SolidColorBrush x:Key="ProgressBarIndeterminateForegroundThemeBrush" Color="#FF8A57FF" />
    
=======
    <!-- Resources for MenuFlyout.xaml (Menu, ContextMenu, etc) -->
    <x:Double x:Key="MenuFlyoutSeparatorThemeHeight">1</x:Double>
    <x:Double x:Key="MenuFlyoutThemeMinHeight">32</x:Double>
    <Thickness x:Key="MenuFlyoutPresenterThemePadding">0,0</Thickness>
    <!--<Thickness x:Key="MenuFlyoutItemCheckGlyphMargin">12,11,0,13</Thickness>-->
    <Thickness x:Key="MenuFlyoutItemChevronMargin">12,0,0,0</Thickness>
    <!--<Thickness x:Key="MenuFlyoutItemPlaceholderThemeThickness">28,0,0,0</Thickness>-->
    <Thickness x:Key="MenuFlyoutSeparatorThemePadding">12,4,12,4</Thickness>
    <StaticResource x:Key="MenuFlyoutItemBackground" ResourceKey="SystemControlTransparentBrush" />
    <StaticResource x:Key="MenuFlyoutItemBackgroundPointerOver" ResourceKey="SystemControlHighlightListLowBrush" />
    <StaticResource x:Key="MenuFlyoutItemBackgroundPressed" ResourceKey="SystemControlHighlightListMediumBrush" />
    <StaticResource x:Key="MenuFlyoutItemBackgroundDisabled" ResourceKey="SystemControlTransparentBrush" />
    <StaticResource x:Key="MenuFlyoutItemForeground" ResourceKey="SystemControlForegroundBaseHighBrush" />
    <StaticResource x:Key="MenuFlyoutItemForegroundPointerOver" ResourceKey="SystemControlHighlightAltBaseHighBrush" />
    <StaticResource x:Key="MenuFlyoutItemForegroundPressed" ResourceKey="SystemControlHighlightAltBaseHighBrush" />
    <StaticResource x:Key="MenuFlyoutItemForegroundDisabled" ResourceKey="SystemControlDisabledBaseMediumLowBrush" />
    <!--<StaticResource x:Key="MenuFlyoutSubItemBackground" ResourceKey="SystemControlTransparentBrush" />
    <StaticResource x:Key="MenuFlyoutSubItemBackgroundPointerOver" ResourceKey="SystemControlHighlightListLowBrush" />
    <StaticResource x:Key="MenuFlyoutSubItemBackgroundPressed" ResourceKey="SystemControlHighlightListAccentHighBrush" />
    <StaticResource x:Key="MenuFlyoutSubItemBackgroundSubMenuOpened" ResourceKey="SystemControlHighlightListLowBrush" />
    <StaticResource x:Key="MenuFlyoutSubItemBackgroundDisabled" ResourceKey="SystemControlTransparentBrush" />
    <StaticResource x:Key="MenuFlyoutSubItemForeground" ResourceKey="SystemControlForegroundBaseHighBrush" />
    <StaticResource x:Key="MenuFlyoutSubItemForegroundPointerOver" ResourceKey="SystemControlHighlightAltBaseHighBrush" />
    <StaticResource x:Key="MenuFlyoutSubItemForegroundPressed" ResourceKey="SystemControlHighlightAltBaseHighBrush" />
    <StaticResource x:Key="MenuFlyoutSubItemForegroundSubMenuOpened" ResourceKey="SystemControlHighlightAltBaseHighBrush" />
    <StaticResource x:Key="MenuFlyoutSubItemForegroundDisabled" ResourceKey="SystemControlDisabledBaseMediumLowBrush" />-->
    <StaticResource x:Key="MenuFlyoutSubItemChevron" ResourceKey="SystemControlForegroundBaseMediumHighBrush" />
    <StaticResource x:Key="MenuFlyoutSubItemChevronPointerOver" ResourceKey="SystemControlHighlightAltBaseHighBrush" />
    <StaticResource x:Key="MenuFlyoutSubItemChevronPressed" ResourceKey="SystemControlHighlightAltBaseHighBrush" />
    <StaticResource x:Key="MenuFlyoutSubItemChevronSubMenuOpened" ResourceKey="SystemControlHighlightAltBaseHighBrush" />
    <StaticResource x:Key="MenuFlyoutSubItemChevronDisabled" ResourceKey="SystemControlDisabledBaseMediumLowBrush" />
    <StaticResource x:Key="MenuFlyoutLightDismissOverlayBackground" ResourceKey="SystemControlPageBackgroundMediumAltMediumBrush" />
    <!--<SolidColorBrush x:Key="MenuFlyoutItemFocusedBackgroundThemeBrush" Color="#FF212121" />
    <SolidColorBrush x:Key="MenuFlyoutItemFocusedForegroundThemeBrush" Color="#FFFFFFFF" />
    <SolidColorBrush x:Key="MenuFlyoutItemDisabledForegroundThemeBrush" Color="#66FFFFFF" />
    <SolidColorBrush x:Key="MenuFlyoutItemPointerOverBackgroundThemeBrush" Color="#FF212121" />
    <SolidColorBrush x:Key="MenuFlyoutItemPointerOverForegroundThemeBrush" Color="#FFFFFFFF" />
    <SolidColorBrush x:Key="MenuFlyoutItemPressedBackgroundThemeBrush" Color="#FFFFFFFF" />
    <SolidColorBrush x:Key="MenuFlyoutItemPressedForegroundThemeBrush" Color="#FF000000" />-->
    <!--<SolidColorBrush x:Key="MenuFlyoutSeparatorThemeBrush" Color="#FF7A7A7A" />-->
    <!--<Thickness x:Key="MenuFlyoutItemDoublePlaceholderThemeThickness">56,0,0,0</Thickness>-->
    <StaticResource x:Key="MenuFlyoutItemKeyboardAcceleratorTextForeground" ResourceKey="SystemControlForegroundBaseMediumBrush" />
    <StaticResource x:Key="MenuFlyoutItemKeyboardAcceleratorTextForegroundPointerOver" ResourceKey="SystemControlHighlightAltBaseMediumBrush" />
    <StaticResource x:Key="MenuFlyoutItemKeyboardAcceleratorTextForegroundPressed" ResourceKey="SystemControlHighlightAltBaseMediumBrush" />
    <StaticResource x:Key="MenuFlyoutItemKeyboardAcceleratorTextForegroundDisabled" ResourceKey="SystemControlDisabledBaseMediumLowBrush" />
    <Thickness x:Key="MenuFlyoutItemThemePadding">11,9,11,10</Thickness>
    <Thickness x:Key="MenuFlyoutItemThemePaddingNarrow">11,4,11,7</Thickness>
    <StaticResource x:Key="MenuFlyoutPresenterBackground" ResourceKey="SystemControlTransientBackgroundBrush" />
    <StaticResource x:Key="MenuFlyoutPresenterBorderBrush" ResourceKey="SystemControlTransientBorderBrush" />
    <Thickness x:Key="MenuFlyoutPresenterBorderThemeThickness">1</Thickness>
    <!-- Resources for MenuFlyoutItem -->
    <!--
    <StaticResource x:Key="MenuFlyoutItemRevealBackground" ResourceKey="SystemControlTransparentRevealBackgroundBrush" />
    <StaticResource x:Key="MenuFlyoutItemRevealBackgroundPointerOver" ResourceKey="SystemControlHighlightListLowRevealBackgroundBrush" />
    <StaticResource x:Key="MenuFlyoutItemRevealBackgroundPressed" ResourceKey="SystemControlHighlightListMediumRevealBackgroundBrush" />
    <StaticResource x:Key="MenuFlyoutItemRevealBackgroundDisabled" ResourceKey="SystemControlTransparentBrush" />
    <StaticResource x:Key="MenuFlyoutItemRevealBorderBrush" ResourceKey="SystemControlTransparentBrush" />
    <StaticResource x:Key="MenuFlyoutItemRevealBorderBrushPressed" ResourceKey="SystemControlTransparentRevealBorderBrush" />
    <StaticResource x:Key="MenuFlyoutItemRevealBorderBrushPointerOver" ResourceKey="SystemControlTransparentRevealBorderBrush" />
    <StaticResource x:Key="MenuFlyoutItemRevealBorderBrushDisabled" ResourceKey="SystemControlTransparentBrush" />
    -->
    <!-- Resources for ToggleMenuFlyoutItem -->
    <!--
    <StaticResource x:Key="ToggleMenuFlyoutItemRevealBackground" ResourceKey="SystemControlTransparentRevealBackgroundBrush" />
    <StaticResource x:Key="ToggleMenuFlyoutItemRevealBackgroundPointerOver" ResourceKey="SystemControlHighlightListLowRevealBackgroundBrush" />
    <StaticResource x:Key="ToggleMenuFlyoutItemRevealBackgroundPressed" ResourceKey="SystemControlHighlightListMediumRevealBackgroundBrush" />
    <StaticResource x:Key="ToggleMenuFlyoutItemRevealBackgroundDisabled" ResourceKey="SystemControlTransparentBrush" />
    <StaticResource x:Key="ToggleMenuFlyoutItemRevealBorderBrush" ResourceKey="SystemControlTransparentBrush" />
    <StaticResource x:Key="ToggleMenuFlyoutItemRevealBorderBrushPressed" ResourceKey="SystemControlTransparentRevealBorderBrush" />
    <StaticResource x:Key="ToggleMenuFlyoutItemRevealBorderBrushPointerOver" ResourceKey="SystemControlTransparentRevealBorderBrush" />
    <StaticResource x:Key="ToggleMenuFlyoutItemRevealBorderBrushDisabled" ResourceKey="SystemControlTransparentBrush" />
    -->
    <!-- Resources for MenuFlyoutSubItem -->
    <!--
    <StaticResource x:Key="MenuFlyoutSubItemRevealBackground" ResourceKey="SystemControlTransparentRevealBackgroundBrush" />
    <StaticResource x:Key="MenuFlyoutSubItemRevealBackgroundPointerOver" ResourceKey="SystemControlHighlightListLowRevealBackgroundBrush" />
    <StaticResource x:Key="MenuFlyoutSubItemRevealBackgroundPressed" ResourceKey="SystemControlHighlightAccentRevealBackgroundBrush" />
    <StaticResource x:Key="MenuFlyoutSubItemRevealBackgroundSubMenuOpened" ResourceKey="SystemControlHighlightListLowRevealBackgroundBrush" />
    <StaticResource x:Key="MenuFlyoutSubItemRevealBackgroundDisabled" ResourceKey="SystemControlTransparentBrush" />
    <StaticResource x:Key="MenuFlyoutSubItemRevealBorderBrush" ResourceKey="SystemControlTransparentBrush" />
    <StaticResource x:Key="MenuFlyoutSubItemRevealBorderBrushPressed" ResourceKey="SystemControlTransparentRevealBorderBrush" />
    <StaticResource x:Key="MenuFlyoutSubItemRevealBorderBrushPointerOver" ResourceKey="SystemControlTransparentRevealBorderBrush" />
    <StaticResource x:Key="MenuFlyoutSubItemRevealBorderBrushSubMenuOpened" ResourceKey="SystemControlTransparentRevealBorderBrush" />
    <StaticResource x:Key="MenuFlyoutSubItemRevealBorderBrushDisabled" ResourceKey="SystemControlTransparentBrush" />-->
    <!--<Thickness x:Key="LanguageSwitcherMenuFlyoutItemPlaceholderThemeThickness">44,0,0,0</Thickness>-->

>>>>>>> c37f2ba4
    <!-- Resources for TextBox.xaml -->
    <SolidColorBrush x:Key="TextBoxForegroundHeaderThemeBrush" Color="#FFFFFFFF" />
    <SolidColorBrush x:Key="TextBoxPlaceholderTextThemeBrush" Color="#AB000000" />
    <SolidColorBrush x:Key="TextBoxBackgroundThemeBrush" Color="#FFFFFFFF" />
    <SolidColorBrush x:Key="TextBoxBorderThemeBrush" Color="#FFFFFFFF" />
    <SolidColorBrush x:Key="TextBoxButtonBackgroundThemeBrush" Color="Transparent" />
    <SolidColorBrush x:Key="TextBoxButtonBorderThemeBrush" Color="Transparent" />
    <SolidColorBrush x:Key="TextBoxButtonForegroundThemeBrush" Color="#99FFFFFF" />
    <SolidColorBrush x:Key="TextBoxButtonPointerOverBackgroundThemeBrush" Color="#FFDEDEDE" />
    <SolidColorBrush x:Key="TextBoxButtonPointerOverBorderThemeBrush" Color="Transparent" />
    <SolidColorBrush x:Key="TextBoxButtonPointerOverForegroundThemeBrush" Color="#FF000000" />
    <SolidColorBrush x:Key="TextBoxButtonPressedBackgroundThemeBrush" Color="#FF000000" />
    <SolidColorBrush x:Key="TextBoxButtonPressedBorderThemeBrush" Color="Transparent" />
    <SolidColorBrush x:Key="TextBoxButtonPressedForegroundThemeBrush" Color="#FFFFFFFF" />
    <SolidColorBrush x:Key="TextBoxDisabledBackgroundThemeBrush" Color="Transparent" />
    <SolidColorBrush x:Key="TextBoxDisabledBorderThemeBrush" Color="#66FFFFFF" />
    <SolidColorBrush x:Key="TextBoxDisabledForegroundThemeBrush" Color="#FF666666" />
    <SolidColorBrush x:Key="TextBoxForegroundThemeBrush" Color="#FF000000" />
    <StaticResource x:Key="TextControlBackgroundFocused" ResourceKey="SystemControlBackgroundAltHighBrush" />
    <StaticResource x:Key="TextControlBorderBrush" ResourceKey="SystemControlForegroundBaseMediumBrush" />
    <StaticResource x:Key="TextControlBorderBrushPointerOver" ResourceKey="SystemControlHighlightBaseMediumHighBrush" />
    <StaticResource x:Key="TextControlButtonForeground" ResourceKey="SystemControlForegroundBaseMediumHighBrush" />
    <StaticResource x:Key="TextControlForegroundFocused" ResourceKey="SystemControlForegroundBaseHighBrush" />
    <StaticResource x:Key="TextControlPlaceholderForegroundFocused" ResourceKey="SystemControlForegroundBaseMediumLowBrush" />

    <!-- Resources for AutoCompleteBox.xaml -->
    <StaticResource x:Key="AutoCompleteBoxSuggestionsListBackground" ResourceKey="SystemControlTransientBackgroundBrush" />
    <StaticResource x:Key="AutoCompleteBoxSuggestionsListBorderBrush" ResourceKey="SystemControlTransientBorderBrush" />
    <StaticResource x:Key="AutoCompleteBoxLightDismissOverlayBackground" ResourceKey="SystemControlPageBackgroundMediumAltMediumBrush" />
    <x:Double x:Key="AutoCompleteBoxIconFontSize">12</x:Double>

    <!-- Resources for Checkbox.xaml -->
    <Thickness x:Key="CheckBoxBorderThemeThickness">1</Thickness>
    <Thickness x:Key="CheckBoxCheckedStrokeThickness">0</Thickness>
    <StaticResource x:Key="CheckBoxForegroundUnchecked" ResourceKey="SystemControlForegroundBaseHighBrush" />
    <StaticResource x:Key="CheckBoxForegroundUncheckedPointerOver" ResourceKey="SystemControlForegroundBaseHighBrush" />
    <StaticResource x:Key="CheckBoxForegroundUncheckedPressed" ResourceKey="SystemControlForegroundBaseHighBrush" />
    <StaticResource x:Key="CheckBoxForegroundUncheckedDisabled" ResourceKey="SystemControlDisabledBaseMediumLowBrush" />
    <StaticResource x:Key="CheckBoxForegroundChecked" ResourceKey="SystemControlForegroundBaseHighBrush" />
    <StaticResource x:Key="CheckBoxForegroundCheckedPointerOver" ResourceKey="SystemControlForegroundBaseHighBrush" />
    <StaticResource x:Key="CheckBoxForegroundCheckedPressed" ResourceKey="SystemControlForegroundBaseHighBrush" />
    <StaticResource x:Key="CheckBoxForegroundCheckedDisabled" ResourceKey="SystemControlDisabledBaseMediumLowBrush" />
    <StaticResource x:Key="CheckBoxForegroundIndeterminate" ResourceKey="SystemControlForegroundBaseHighBrush" />
    <StaticResource x:Key="CheckBoxForegroundIndeterminatePointerOver" ResourceKey="SystemControlForegroundBaseHighBrush" />
    <StaticResource x:Key="CheckBoxForegroundIndeterminatePressed" ResourceKey="SystemControlForegroundBaseHighBrush" />
    <StaticResource x:Key="CheckBoxForegroundIndeterminateDisabled" ResourceKey="SystemControlDisabledBaseMediumLowBrush" />
    <StaticResource x:Key="CheckBoxBackgroundUnchecked" ResourceKey="SystemControlTransparentBrush" />
    <StaticResource x:Key="CheckBoxBackgroundUncheckedPointerOver" ResourceKey="SystemControlTransparentBrush" />
    <StaticResource x:Key="CheckBoxBackgroundUncheckedPressed" ResourceKey="SystemControlTransparentBrush" />
    <StaticResource x:Key="CheckBoxBackgroundUncheckedDisabled" ResourceKey="SystemControlTransparentBrush" />
    <StaticResource x:Key="CheckBoxBackgroundChecked" ResourceKey="SystemControlTransparentBrush" />
    <StaticResource x:Key="CheckBoxBackgroundCheckedPointerOver" ResourceKey="SystemControlTransparentBrush" />
    <StaticResource x:Key="CheckBoxBackgroundCheckedPressed" ResourceKey="SystemControlTransparentBrush" />
    <StaticResource x:Key="CheckBoxBackgroundCheckedDisabled" ResourceKey="SystemControlTransparentBrush" />
    <StaticResource x:Key="CheckBoxBackgroundIndeterminate" ResourceKey="SystemControlTransparentBrush" />
    <StaticResource x:Key="CheckBoxBackgroundIndeterminatePointerOver" ResourceKey="SystemControlTransparentBrush" />
    <StaticResource x:Key="CheckBoxBackgroundIndeterminatePressed" ResourceKey="SystemControlTransparentBrush" />
    <StaticResource x:Key="CheckBoxBackgroundIndeterminateDisabled" ResourceKey="SystemControlTransparentBrush" />
    <StaticResource x:Key="CheckBoxBorderBrushUnchecked" ResourceKey="SystemControlTransparentBrush" />
    <StaticResource x:Key="CheckBoxBorderBrushUncheckedPointerOver" ResourceKey="SystemControlTransparentBrush" />
    <StaticResource x:Key="CheckBoxBorderBrushUncheckedPressed" ResourceKey="SystemControlTransparentBrush" />
    <StaticResource x:Key="CheckBoxBorderBrushUncheckedDisabled" ResourceKey="SystemControlTransparentBrush" />
    <StaticResource x:Key="CheckBoxBorderBrushChecked" ResourceKey="SystemControlTransparentBrush" />
    <StaticResource x:Key="CheckBoxBorderBrushCheckedPointerOver" ResourceKey="SystemControlTransparentBrush" />
    <StaticResource x:Key="CheckBoxBorderBrushCheckedPressed" ResourceKey="SystemControlTransparentBrush" />
    <StaticResource x:Key="CheckBoxBorderBrushCheckedDisabled" ResourceKey="SystemControlTransparentBrush" />
    <StaticResource x:Key="CheckBoxBorderBrushIndeterminate" ResourceKey="SystemControlTransparentBrush" />
    <StaticResource x:Key="CheckBoxBorderBrushIndeterminatePointerOver" ResourceKey="SystemControlTransparentBrush" />
    <StaticResource x:Key="CheckBoxBorderBrushIndeterminatePressed" ResourceKey="SystemControlTransparentBrush" />
    <StaticResource x:Key="CheckBoxBorderBrushIndeterminateDisabled" ResourceKey="SystemControlTransparentBrush" />
    <StaticResource x:Key="CheckBoxCheckBackgroundStrokeUnchecked" ResourceKey="SystemControlForegroundBaseMediumBrush" />
    <StaticResource x:Key="CheckBoxCheckBackgroundStrokeUncheckedPointerOver" ResourceKey="SystemControlHighlightBaseMediumHighBrush" />
    <StaticResource x:Key="CheckBoxCheckBackgroundStrokeUncheckedPressed" ResourceKey="SystemControlHighlightBaseHighBrush" />
    <StaticResource x:Key="CheckBoxCheckBackgroundStrokeUncheckedDisabled" ResourceKey="SystemControlDisabledBaseMediumLowBrush" />
    <StaticResource x:Key="CheckBoxCheckBackgroundStrokeChecked" ResourceKey="SystemControlHighlightTransparentBrush" />
    <StaticResource x:Key="CheckBoxCheckBackgroundStrokeCheckedPointerOver" ResourceKey="SystemAccentColorDark1" />
    <StaticResource x:Key="CheckBoxCheckBackgroundStrokeCheckedPressed" ResourceKey="SystemAccentColorLight1" />
    <StaticResource x:Key="CheckBoxCheckBackgroundStrokeCheckedDisabled" ResourceKey="SystemControlTransparentBrush" />
    <StaticResource x:Key="CheckBoxCheckBackgroundStrokeIndeterminate" ResourceKey="SystemControlForegroundAccentBrush" />
    <StaticResource x:Key="CheckBoxCheckBackgroundStrokeIndeterminatePointerOver" ResourceKey="SystemAccentColorLight1" />
    <StaticResource x:Key="CheckBoxCheckBackgroundStrokeIndeterminatePressed" ResourceKey="SystemAccentColorDark1" />
    <StaticResource x:Key="CheckBoxCheckBackgroundStrokeIndeterminateDisabled" ResourceKey="SystemControlTransparentBrush" />
    <StaticResource x:Key="CheckBoxCheckBackgroundFillUnchecked" ResourceKey="SystemControlTransparentBrush" />
    <StaticResource x:Key="CheckBoxCheckBackgroundFillUncheckedPointerOver" ResourceKey="SystemControlTransparentBrush" />
    <StaticResource x:Key="CheckBoxCheckBackgroundFillUncheckedPressed" ResourceKey="SystemControlBackgroundBaseMediumLowBrush" />
    <StaticResource x:Key="CheckBoxCheckBackgroundFillUncheckedDisabled" ResourceKey="SystemControlTransparentBrush" />
    <StaticResource x:Key="CheckBoxCheckBackgroundFillChecked" ResourceKey="SystemControlHighlightAccentBrush" />
    <StaticResource x:Key="CheckBoxCheckBackgroundFillCheckedPointerOver" ResourceKey="SystemAccentColorLight1" />
    <StaticResource x:Key="CheckBoxCheckBackgroundFillCheckedPressed" ResourceKey="SystemAccentColorDark1" />
    <StaticResource x:Key="CheckBoxCheckBackgroundFillCheckedDisabled" ResourceKey="SystemControlBackgroundBaseMediumLowBrush" />
    <StaticResource x:Key="CheckBoxCheckBackgroundFillIndeterminate" ResourceKey="SystemControlHighlightAccentBrush" />
    <StaticResource x:Key="CheckBoxCheckBackgroundFillIndeterminatePointerOver" ResourceKey="SystemAccentColorLight1" />
    <StaticResource x:Key="CheckBoxCheckBackgroundFillIndeterminatePressed" ResourceKey="SystemAccentColorDark1" />
    <StaticResource x:Key="CheckBoxCheckBackgroundFillIndeterminateDisabled" ResourceKey="SystemControlBackgroundBaseMediumLowBrush" />
    <StaticResource x:Key="CheckBoxCheckGlyphForegroundUnchecked" ResourceKey="SystemControlHighlightAltChromeWhiteBrush" />
    <StaticResource x:Key="CheckBoxCheckGlyphForegroundUncheckedPointerOver" ResourceKey="SystemControlHighlightAltChromeWhiteBrush" />
    <StaticResource x:Key="CheckBoxCheckGlyphForegroundUncheckedPressed" ResourceKey="SystemControlHighlightAltChromeWhiteBrush" />
    <StaticResource x:Key="CheckBoxCheckGlyphForegroundUncheckedDisabled" ResourceKey="SystemControlHighlightAltChromeWhiteBrush" />
    <StaticResource x:Key="CheckBoxCheckGlyphForegroundChecked" ResourceKey="SystemControlHighlightAltChromeWhiteBrush" />
    <StaticResource x:Key="CheckBoxCheckGlyphForegroundCheckedPointerOver" ResourceKey="SystemControlHighlightAltChromeWhiteBrush" />
    <StaticResource x:Key="CheckBoxCheckGlyphForegroundCheckedPressed" ResourceKey="SystemControlHighlightAltChromeWhiteBrush" />
    <StaticResource x:Key="CheckBoxCheckGlyphForegroundCheckedDisabled" ResourceKey="SystemControlHighlightAltChromeWhiteBrush" />
    <StaticResource x:Key="CheckBoxCheckGlyphForegroundIndeterminate" ResourceKey="SystemControlHighlightAltChromeWhiteBrush" />
    <StaticResource x:Key="CheckBoxCheckGlyphForegroundIndeterminatePointerOver" ResourceKey="SystemControlHighlightAltChromeWhiteBrush" />
    <StaticResource x:Key="CheckBoxCheckGlyphForegroundIndeterminatePressed" ResourceKey="SystemControlHighlightAltChromeWhiteBrush" />
    <StaticResource x:Key="CheckBoxCheckGlyphForegroundIndeterminateDisabled" ResourceKey="SystemControlHighlightAltChromeWhiteBrush" />
    <SolidColorBrush x:Key="CheckBoxBackgroundThemeBrush" Color="#CCFFFFFF" />
    <SolidColorBrush x:Key="CheckBoxBorderThemeBrush" Color="#CCFFFFFF" />
    <SolidColorBrush x:Key="CheckBoxContentDisabledForegroundThemeBrush" Color="#66FFFFFF" />
    <SolidColorBrush x:Key="CheckBoxContentForegroundThemeBrush" Color="#FFFFFFFF" />
    <SolidColorBrush x:Key="CheckBoxDisabledBackgroundThemeBrush" Color="#66FFFFFF" />
    <SolidColorBrush x:Key="CheckBoxDisabledBorderThemeBrush" Color="#66FFFFFF" />
    <SolidColorBrush x:Key="CheckBoxDisabledForegroundThemeBrush" Color="#66000000" />
    <SolidColorBrush x:Key="CheckBoxForegroundThemeBrush" Color="#FF000000" />
    <SolidColorBrush x:Key="CheckBoxPointerOverBackgroundThemeBrush" Color="#DEFFFFFF" />
    <SolidColorBrush x:Key="CheckBoxPointerOverBorderThemeBrush" Color="#DEFFFFFF" />
    <SolidColorBrush x:Key="CheckBoxPointerOverForegroundThemeBrush" Color="#FF000000" />
    <SolidColorBrush x:Key="CheckBoxPressedBackgroundThemeBrush" Color="#FFFFFFFF" />
    <SolidColorBrush x:Key="CheckBoxPressedBorderThemeBrush" Color="#FFFFFFFF" />
    <SolidColorBrush x:Key="CheckBoxPressedForegroundThemeBrush" Color="#FF000000" />

    <!-- Resources for Calendar.xaml, CalendarButton.xaml, CalendarDayButton.xaml, CalendarItem.xaml -->
    <StaticResource x:Key="CalendarViewFocusBorderBrush" ResourceKey="SystemControlForegroundBaseHighBrush" />
    <StaticResource x:Key="CalendarViewSelectedHoverBorderBrush" ResourceKey="SystemControlHighlightListAccentMediumBrush" />
    <StaticResource x:Key="CalendarViewSelectedPressedBorderBrush" ResourceKey="SystemControlHighlightListAccentHighBrush" />
    <StaticResource x:Key="CalendarViewSelectedBorderBrush" ResourceKey="SystemControlHighlightAccentBrush" />
    <StaticResource x:Key="CalendarViewHoverBorderBrush" ResourceKey="SystemControlHighlightBaseMediumLowBrush" />
    <StaticResource x:Key="CalendarViewPressedBorderBrush" ResourceKey="SystemControlHighlightBaseMediumBrush" />
    <StaticResource x:Key="CalendarViewTodayForeground" ResourceKey="SystemControlHighlightAltChromeWhiteBrush" />
    <StaticResource x:Key="CalendarViewBlackoutForeground" ResourceKey="SystemControlDisabledBaseMediumLowBrush" />
    <StaticResource x:Key="CalendarViewSelectedForeground" ResourceKey="SystemControlHighlightBaseHighBrush" />
    <StaticResource x:Key="CalendarViewPressedForeground" ResourceKey="SystemControlHighlightBaseHighBrush" />
    <StaticResource x:Key="CalendarViewOutOfScopeForeground" ResourceKey="SystemControlHyperlinkBaseHighBrush" />
    <StaticResource x:Key="CalendarViewCalendarItemForeground" ResourceKey="SystemControlForegroundBaseHighBrush" />
    <StaticResource x:Key="CalendarViewOutOfScopeBackground" ResourceKey="SystemControlDisabledChromeMediumLowBrush" />
    <StaticResource x:Key="CalendarViewCalendarItemBackground" ResourceKey="SystemControlBackgroundAltHighBrush" />
    <StaticResource x:Key="CalendarViewForeground" ResourceKey="SystemControlHyperlinkBaseMediumHighBrush" />
    <StaticResource x:Key="CalendarViewBackground" ResourceKey="SystemControlBackgroundAltHighBrush" />
    <StaticResource x:Key="CalendarViewBorderBrush" ResourceKey="SystemControlForegroundChromeMediumBrush" />
    <StaticResource x:Key="CalendarViewWeekDayForegroundDisabled" ResourceKey="SystemControlDisabledBaseMediumLowBrush" />
    <StaticResource x:Key="CalendarViewNavigationButtonBackground" ResourceKey="SystemControlTransparentBrush" />
    <StaticResource x:Key="CalendarViewNavigationButtonForegroundPointerOver" ResourceKey="SystemControlForegroundBaseHighBrush" />
    <StaticResource x:Key="CalendarViewNavigationButtonForegroundPressed" ResourceKey="SystemControlForegroundBaseMediumBrush" />
    <StaticResource x:Key="CalendarViewNavigationButtonForegroundDisabled" ResourceKey="SystemControlDisabledBaseMediumLowBrush" />
    <StaticResource x:Key="CalendarViewCalendarItemRevealBackground" ResourceKey="SystemControlTransparentRevealBackgroundBrush" />
    <StaticResource x:Key="CalendarViewCalendarItemRevealBorderBrush" ResourceKey="SystemControlTransparentRevealBorderBrush" />
    <StaticResource x:Key="CalendarViewNavigationButtonBorderBrushPointerOver" ResourceKey="SystemControlHighlightTransparentBrush" />
    <StaticResource x:Key="CalendarViewNavigationButtonBorderBrush" ResourceKey="SystemControlTransparentBrush" />
    <!-- Resources for RadioButton.xaml -->
    <x:Double x:Key="RadioButtonBorderThemeThickness">1</x:Double>
    <StaticResource x:Key="RadioButtonForeground" ResourceKey="SystemControlForegroundBaseHighBrush" />
    <StaticResource x:Key="RadioButtonForegroundPointerOver" ResourceKey="SystemControlForegroundBaseHighBrush" />
    <StaticResource x:Key="RadioButtonForegroundPressed" ResourceKey="SystemControlForegroundBaseHighBrush" />
    <StaticResource x:Key="RadioButtonForegroundDisabled" ResourceKey="SystemControlDisabledBaseMediumLowBrush" />
    <StaticResource x:Key="RadioButtonBackground" ResourceKey="SystemControlTransparentBrush" />
    <StaticResource x:Key="RadioButtonBackgroundPointerOver" ResourceKey="SystemControlTransparentBrush" />
    <StaticResource x:Key="RadioButtonBackgroundPressed" ResourceKey="SystemControlTransparentBrush" />
    <StaticResource x:Key="RadioButtonBackgroundDisabled" ResourceKey="SystemControlTransparentBrush" />
    <StaticResource x:Key="RadioButtonBorderBrush" ResourceKey="SystemControlTransparentBrush" />
    <StaticResource x:Key="RadioButtonBorderBrushPointerOver" ResourceKey="SystemControlTransparentBrush" />
    <StaticResource x:Key="RadioButtonBorderBrushPressed" ResourceKey="SystemControlTransparentBrush" />
    <StaticResource x:Key="RadioButtonBorderBrushDisabled" ResourceKey="SystemControlTransparentBrush" />
    <StaticResource x:Key="RadioButtonOuterEllipseStroke" ResourceKey="SystemControlForegroundBaseMediumBrush" />
    <StaticResource x:Key="RadioButtonOuterEllipseStrokePointerOver" ResourceKey="SystemControlHighlightBaseMediumHighBrush" />
    <StaticResource x:Key="RadioButtonOuterEllipseStrokePressed" ResourceKey="SystemControlHighlightBaseHighBrush" />
    <StaticResource x:Key="RadioButtonOuterEllipseStrokeDisabled" ResourceKey="SystemControlDisabledBaseMediumLowBrush" />
    <StaticResource x:Key="RadioButtonOuterEllipseFill" ResourceKey="SystemControlTransparentBrush" />
    <StaticResource x:Key="RadioButtonOuterEllipseFillPointerOver" ResourceKey="SystemControlTransparentBrush" />
    <StaticResource x:Key="RadioButtonOuterEllipseFillPressed" ResourceKey="SystemControlBackgroundBaseMediumLowBrush" />
    <StaticResource x:Key="RadioButtonOuterEllipseFillDisabled" ResourceKey="SystemControlTransparentBrush" />
    <StaticResource x:Key="RadioButtonOuterEllipseCheckedStroke" ResourceKey="SystemControlHighlightAccentBrush" />
    <StaticResource x:Key="RadioButtonOuterEllipseCheckedStrokePointerOver" ResourceKey="SystemAccentColorLight1" />
    <StaticResource x:Key="RadioButtonOuterEllipseCheckedStrokePressed" ResourceKey="SystemAccentColorDark1" />
    <StaticResource x:Key="RadioButtonOuterEllipseCheckedStrokeDisabled" ResourceKey="SystemControlDisabledBaseMediumLowBrush" />
    <StaticResource x:Key="RadioButtonOuterEllipseCheckedFill" ResourceKey="SystemControlHighlightAccentBrush" />
    <StaticResource x:Key="RadioButtonOuterEllipseCheckedFillPointerOver" ResourceKey="SystemAccentColorLight1" />
    <StaticResource x:Key="RadioButtonOuterEllipseCheckedFillPressed" ResourceKey="SystemAccentColorDark1" />
    <StaticResource x:Key="RadioButtonOuterEllipseCheckedFillDisabled" ResourceKey="SystemControlBackgroundBaseMediumLowBrush" />
    <StaticResource x:Key="RadioButtonCheckGlyphFill" ResourceKey="SystemControlForegroundChromeWhiteBrush" />
    <StaticResource x:Key="RadioButtonCheckGlyphFillPointerOver" ResourceKey="SystemControlForegroundChromeWhiteBrush" />
    <StaticResource x:Key="RadioButtonCheckGlyphFillPressed" ResourceKey="SystemControlForegroundChromeWhiteBrush" />
    <StaticResource x:Key="RadioButtonCheckGlyphFillDisabled" ResourceKey="SystemControlForegroundChromeWhiteBrush" />
    <StaticResource x:Key="RadioButtonCheckGlyphStroke" ResourceKey="SystemControlTransparentBrush" />
    <StaticResource x:Key="RadioButtonCheckGlyphStrokePointerOver" ResourceKey="SystemControlTransparentBrush" />
    <StaticResource x:Key="RadioButtonCheckGlyphStrokePressed" ResourceKey="SystemControlTransparentBrush" />
    <StaticResource x:Key="RadioButtonCheckGlyphStrokeDisabled" ResourceKey="SystemControlTransparentBrush" />
    <SolidColorBrush x:Key="RadioButtonBackgroundThemeBrush" Color="#CCFFFFFF" />
    <SolidColorBrush x:Key="RadioButtonBorderThemeBrush" Color="#CCFFFFFF" />
    <SolidColorBrush x:Key="RadioButtonContentDisabledForegroundThemeBrush" Color="#66FFFFFF" />
    <SolidColorBrush x:Key="RadioButtonContentForegroundThemeBrush" Color="#FFFFFFFF" />
    <SolidColorBrush x:Key="RadioButtonDisabledBackgroundThemeBrush" Color="#66FFFFFF" />
    <SolidColorBrush x:Key="RadioButtonDisabledBorderThemeBrush" Color="#66FFFFFF" />
    <SolidColorBrush x:Key="RadioButtonDisabledForegroundThemeBrush" Color="#66000000" />
    <SolidColorBrush x:Key="RadioButtonForegroundThemeBrush" Color="#FF000000" />
    <SolidColorBrush x:Key="RadioButtonPointerOverBackgroundThemeBrush" Color="#DEFFFFFF" />
    <SolidColorBrush x:Key="RadioButtonPointerOverBorderThemeBrush" Color="#DEFFFFFF" />
    <SolidColorBrush x:Key="RadioButtonPointerOverForegroundThemeBrush" Color="#FF000000" />
    <SolidColorBrush x:Key="RadioButtonPressedBackgroundThemeBrush" Color="#FFFFFFFF" />
    <SolidColorBrush x:Key="RadioButtonPressedBorderThemeBrush" Color="#FFFFFFFF" />
    <SolidColorBrush x:Key="RadioButtonPressedForegroundThemeBrush" Color="#FF000000" />
    <SolidColorBrush x:Key="RadioButtonContentPointerOverForegroundThemeBrush" Color="{DynamicResource SystemColorHighlightTextColor}" />

    <!-- Resources for Slider.xaml -->
    <x:Double x:Key="SliderOutsideTickBarThemeHeight">4</x:Double>
    <x:Double x:Key="SliderTrackThemeHeight">2</x:Double>
    <Thickness x:Key="SliderBorderThemeThickness">0</Thickness>
    <Thickness x:Key="SliderHeaderThemeMargin">0,0,0,4</Thickness>
    <FontWeight x:Key="SliderHeaderThemeFontWeight">Normal</FontWeight>
    <StaticResource x:Key="SliderContainerBackground" ResourceKey="SystemControlTransparentBrush" />
    <StaticResource x:Key="SliderContainerBackgroundPointerOver" ResourceKey="SystemControlTransparentBrush" />
    <StaticResource x:Key="SliderContainerBackgroundPressed" ResourceKey="SystemControlTransparentBrush" />
    <StaticResource x:Key="SliderContainerBackgroundDisabled" ResourceKey="SystemControlTransparentBrush" />
    <StaticResource x:Key="SliderThumbBackground" ResourceKey="SystemControlForegroundAccentBrush" />
    <StaticResource x:Key="SliderThumbBackgroundPointerOver" ResourceKey="SystemAccentColorLight1" />
    <StaticResource x:Key="SliderThumbBackgroundPressed" ResourceKey="SystemAccentColorDark1" />
    <StaticResource x:Key="SliderThumbBackgroundDisabled" ResourceKey="SystemControlDisabledChromeDisabledHighBrush" />
    <StaticResource x:Key="SliderTrackFill" ResourceKey="SystemControlForegroundBaseMediumLowBrush" />
    <StaticResource x:Key="SliderTrackFillPointerOver" ResourceKey="SystemControlForegroundBaseMediumBrush" />
    <StaticResource x:Key="SliderTrackFillPressed" ResourceKey="SystemControlForegroundBaseMediumLowBrush" />
    <StaticResource x:Key="SliderTrackFillDisabled" ResourceKey="SystemControlDisabledChromeDisabledHighBrush" />
    <StaticResource x:Key="SliderTrackValueFill" ResourceKey="SystemControlHighlightAccentBrush" />
    <StaticResource x:Key="SliderTrackValueFillPointerOver" ResourceKey="SystemControlHighlightAccentBrush" />
    <StaticResource x:Key="SliderTrackValueFillPressed" ResourceKey="SystemControlHighlightAccentBrush" />
    <StaticResource x:Key="SliderTrackValueFillDisabled" ResourceKey="SystemControlDisabledChromeDisabledHighBrush" />
    <StaticResource x:Key="SliderHeaderForeground" ResourceKey="SystemControlForegroundBaseHighBrush" />
    <StaticResource x:Key="SliderHeaderForegroundDisabled" ResourceKey="SystemControlDisabledBaseMediumLowBrush" />
    <StaticResource x:Key="SliderTickBarFill" ResourceKey="SystemControlForegroundBaseMediumLowBrush" />
    <StaticResource x:Key="SliderTickBarFillDisabled" ResourceKey="SystemControlDisabledBaseMediumLowBrush" />
    <StaticResource x:Key="SliderInlineTickBarFill" ResourceKey="SystemControlBackgroundAltHighBrush" />
    <SolidColorBrush x:Key="SliderBorderThemeBrush" Color="Transparent" />
    <SolidColorBrush x:Key="SliderDisabledBorderThemeBrush" Color="Transparent" />
    <SolidColorBrush x:Key="SliderThumbBackgroundThemeBrush" Color="#FFFFFFFF" />
    <SolidColorBrush x:Key="SliderThumbBorderThemeBrush" Color="#FFFFFFFF" />
    <SolidColorBrush x:Key="SliderThumbDisabledBackgroundThemeBrush" Color="#FF7E7E7E" />
    <SolidColorBrush x:Key="SliderThumbPointerOverBackgroundThemeBrush" Color="#FFFFFFFF" />
    <SolidColorBrush x:Key="SliderThumbPointerOverBorderThemeBrush" Color="#FFFFFFFF" />
    <SolidColorBrush x:Key="SliderThumbPressedBackgroundThemeBrush" Color="#FFFFFFFF" />
    <SolidColorBrush x:Key="SliderThumbPressedBorderThemeBrush" Color="#FFFFFFFF" />
    <SolidColorBrush x:Key="SliderTickMarkInlineBackgroundThemeBrush" Color="Black" />
    <SolidColorBrush x:Key="SliderTickMarkInlineDisabledForegroundThemeBrush" Color="Black" />
    <SolidColorBrush x:Key="SliderTickmarkOutsideBackgroundThemeBrush" Color="#80FFFFFF" />
    <SolidColorBrush x:Key="SliderTickMarkOutsideDisabledForegroundThemeBrush" Color="#80FFFFFF" />
    <SolidColorBrush x:Key="SliderTrackBackgroundThemeBrush" Color="#29FFFFFF" />
    <SolidColorBrush x:Key="SliderTrackDecreaseBackgroundThemeBrush" Color="#FF5B2EC5" />
    <SolidColorBrush x:Key="SliderTrackDecreaseDisabledBackgroundThemeBrush" Color="#1FFFFFFF" />
    <SolidColorBrush x:Key="SliderTrackDecreasePointerOverBackgroundThemeBrush" Color="#FF724BCD" />
    <SolidColorBrush x:Key="SliderTrackDecreasePressedBackgroundThemeBrush" Color="#FF8152EF" />
    <SolidColorBrush x:Key="SliderTrackDisabledBackgroundThemeBrush" Color="#29FFFFFF" />
    <SolidColorBrush x:Key="SliderTrackPointerOverBackgroundThemeBrush" Color="#46FFFFFF" />
    <SolidColorBrush x:Key="SliderTrackPressedBackgroundThemeBrush" Color="#59FFFFFF" />
    <SolidColorBrush x:Key="SliderHeaderForegroundThemeBrush" Color="#FFFFFFFF" />

    <!--ToggleSwitch-->
    <Thickness x:Key="ToggleSwitchOnStrokeThickness">0</Thickness>
    <Thickness x:Key="ToggleSwitchOuterBorderStrokeThickness">1</Thickness>
    <StaticResource x:Key="ToggleSwitchContentForeground" ResourceKey="SystemControlForegroundBaseHighBrush" />
    <StaticResource x:Key="ToggleSwitchContentForegroundDisabled" ResourceKey="SystemControlDisabledBaseMediumLowBrush" />
    <StaticResource x:Key="ToggleSwitchHeaderForeground" ResourceKey="SystemControlForegroundBaseHighBrush" />
    <StaticResource x:Key="ToggleSwitchHeaderForegroundDisabled" ResourceKey="SystemControlDisabledBaseMediumLowBrush" />
    <StaticResource x:Key="ToggleSwitchContainerBackground" ResourceKey="SystemControlTransparentBrush" />
    <StaticResource x:Key="ToggleSwitchContainerBackgroundPointerOver" ResourceKey="SystemControlTransparentBrush" />
    <StaticResource x:Key="ToggleSwitchContainerBackgroundPressed" ResourceKey="SystemControlTransparentBrush" />
    <StaticResource x:Key="ToggleSwitchContainerBackgroundDisabled" ResourceKey="SystemControlTransparentBrush" />
    <StaticResource x:Key="ToggleSwitchFillOff" ResourceKey="SystemControlTransparentBrush" />
    <StaticResource x:Key="ToggleSwitchFillOffPointerOver" ResourceKey="SystemControlTransparentBrush" />
    <StaticResource x:Key="ToggleSwitchFillOffPressed" ResourceKey="SystemControlHighlightBaseMediumLowBrush" />
    <StaticResource x:Key="ToggleSwitchFillOffDisabled" ResourceKey="SystemControlTransparentBrush" />
    <StaticResource x:Key="ToggleSwitchStrokeOff" ResourceKey="SystemControlForegroundBaseMediumBrush" />
    <StaticResource x:Key="ToggleSwitchStrokeOffPointerOver" ResourceKey="SystemControlHighlightBaseMediumHighBrush" />
    <StaticResource x:Key="ToggleSwitchStrokeOffPressed" ResourceKey="SystemControlForegroundBaseHighBrush" />
    <StaticResource x:Key="ToggleSwitchStrokeOffDisabled" ResourceKey="SystemControlDisabledBaseMediumLowBrush" />
    <StaticResource x:Key="ToggleSwitchFillOn" ResourceKey="SystemControlHighlightAccentBrush" />
    <StaticResource x:Key="ToggleSwitchFillOnPointerOver" ResourceKey="SystemAccentColorLight1" />
    <StaticResource x:Key="ToggleSwitchFillOnPressed" ResourceKey="SystemAccentColorDark1" />
    <StaticResource x:Key="ToggleSwitchFillOnDisabled" ResourceKey="SystemControlDisabledBaseLowBrush" />
    <StaticResource x:Key="ToggleSwitchStrokeOn" ResourceKey="SystemControlHighlightBaseHighBrush" />
    <StaticResource x:Key="ToggleSwitchStrokeOnPointerOver" ResourceKey="SystemAccentColorLight1" />
    <StaticResource x:Key="ToggleSwitchStrokeOnPressed" ResourceKey="SystemAccentColorDark1" />
    <StaticResource x:Key="ToggleSwitchStrokeOnDisabled" ResourceKey="SystemControlDisabledBaseMediumLowBrush" />
    <StaticResource x:Key="ToggleSwitchKnobFillOff" ResourceKey="SystemControlHighlightBaseHighBrush" />
    <StaticResource x:Key="ToggleSwitchKnobFillOffPointerOver" ResourceKey="SystemControlHighlightBaseHighBrush" />
    <StaticResource x:Key="ToggleSwitchKnobFillOffPressed" ResourceKey="SystemControlHighlightBaseHighBrush" />
    <StaticResource x:Key="ToggleSwitchKnobFillOffDisabled" ResourceKey="SystemControlDisabledBaseMediumLowBrush" />
    <StaticResource x:Key="ToggleSwitchKnobFillOn" ResourceKey="SystemControlHighlightAltChromeWhiteBrush" />
    <StaticResource x:Key="ToggleSwitchKnobFillOnPointerOver" ResourceKey="SystemControlHighlightChromeWhiteBrush" />
    <StaticResource x:Key="ToggleSwitchKnobFillOnPressed" ResourceKey="SystemControlHighlightAltChromeWhiteBrush" />
    <StaticResource x:Key="ToggleSwitchKnobFillOnDisabled" ResourceKey="SystemControlPageBackgroundBaseLowBrush" />
    <SolidColorBrush x:Key="ToggleSwitchCurtainBackgroundThemeBrush" Color="#FF5729C1" />
    <SolidColorBrush x:Key="ToggleSwitchCurtainDisabledBackgroundThemeBrush" Color="Transparent" />
    <SolidColorBrush x:Key="ToggleSwitchCurtainPointerOverBackgroundThemeBrush" Color="#FF6E46CA" />
    <SolidColorBrush x:Key="ToggleSwitchCurtainPressedBackgroundThemeBrush" Color="#FF7E4FEC" />
    <SolidColorBrush x:Key="ToggleSwitchDisabledForegroundThemeBrush" Color="#66FFFFFF" />
    <SolidColorBrush x:Key="ToggleSwitchForegroundThemeBrush" Color="#FFFFFFFF" />
    <SolidColorBrush x:Key="ToggleSwitchHeaderDisabledForegroundThemeBrush" Color="#66FFFFFF" />
    <SolidColorBrush x:Key="ToggleSwitchHeaderForegroundThemeBrush" Color="#FFFFFFFF" />
    <SolidColorBrush x:Key="ToggleSwitchOuterBorderBorderThemeBrush" Color="#59FFFFFF" />
    <SolidColorBrush x:Key="ToggleSwitchOuterBorderDisabledBorderThemeBrush" Color="#33FFFFFF" />
    <SolidColorBrush x:Key="ToggleSwitchThumbBackgroundThemeBrush" Color="#FFFFFFFF" />
    <SolidColorBrush x:Key="ToggleSwitchThumbBorderThemeBrush" Color="#FFFFFFFF" />
    <SolidColorBrush x:Key="ToggleSwitchThumbDisabledBackgroundThemeBrush" Color="#FF7E7E7E" />
    <SolidColorBrush x:Key="ToggleSwitchThumbDisabledBorderThemeBrush" Color="#FF7E7E7E" />
    <SolidColorBrush x:Key="ToggleSwitchThumbPointerOverBackgroundThemeBrush" Color="#FFFFFFFF" />
    <SolidColorBrush x:Key="ToggleSwitchThumbPointerOverBorderThemeBrush" Color="#FFFFFFFF" />
    <SolidColorBrush x:Key="ToggleSwitchThumbPressedBackgroundThemeBrush" Color="#FFFFFFFF" />
    <SolidColorBrush x:Key="ToggleSwitchThumbPressedForegroundThemeBrush" Color="#FFFFFFFF" />
    <SolidColorBrush x:Key="ToggleSwitchTrackBackgroundThemeBrush" Color="#42FFFFFF" />
    <SolidColorBrush x:Key="ToggleSwitchTrackBorderThemeBrush" Color="Transparent" />
    <SolidColorBrush x:Key="ToggleSwitchTrackDisabledBackgroundThemeBrush" Color="#1FFFFFFF" />
    <SolidColorBrush x:Key="ToggleSwitchTrackPointerOverBackgroundThemeBrush" Color="#4AFFFFFF" />
    <SolidColorBrush x:Key="ToggleSwitchTrackPressedBackgroundThemeBrush" Color="#59FFFFFF" />

    <!-- Resources for ToolTip.xaml -->
    <x:Double x:Key="ToolTipContentThemeFontSize">12</x:Double>
    <Thickness x:Key="ToolTipBorderThemeThickness">1</Thickness>
    <StaticResource x:Key="ToolTipForeground" ResourceKey="SystemControlForegroundBaseHighBrush" />
    <StaticResource x:Key="ToolTipBackground" ResourceKey="SystemControlBackgroundChromeMediumLowBrush" />
    <StaticResource x:Key="ToolTipBorderBrush" ResourceKey="SystemControlTransientBorderBrush" />
    <SolidColorBrush x:Key="ToolTipBackgroundThemeBrush" Color="#FFFFFFFF" />
    <SolidColorBrush x:Key="ToolTipBorderThemeBrush" Color="#FF808080" />
    <SolidColorBrush x:Key="ToolTipForegroundThemeBrush" Color="#FF666666" />
    <Thickness x:Key="ToolTipBorderThemePadding">8,5,8,7</Thickness>
  </Style.Resources>
</Style><|MERGE_RESOLUTION|>--- conflicted
+++ resolved
@@ -250,17 +250,6 @@
     <SolidColorBrush x:Key="ListBoxItemSelectedForegroundThemeBrush" Color="White" />
     <SolidColorBrush x:Key="ListBoxItemSelectedPointerOverBackgroundThemeBrush" Color="#FF5F37BE" />
 
-<<<<<<< HEAD
-    <!-- Resources for ProgressBar.xaml -->
-    <x:Double x:Key="ProgressBarIndicatorPauseOpacity">0.6</x:Double>
-    <x:Double x:Key="ProgressBarThemeMinHeight">4</x:Double>
-    <Thickness x:Key="ProgressBarBorderThemeThickness">0</Thickness>        
-    <SolidColorBrush x:Key="ProgressBarBackgroundThemeBrush" Color="#59FFFFFF" />
-    <SolidColorBrush x:Key="ProgressBarBorderThemeBrush" Color="Transparent" />
-    <SolidColorBrush x:Key="ProgressBarForegroundThemeBrush" Color="#FF5B2EC5" />
-    <SolidColorBrush x:Key="ProgressBarIndeterminateForegroundThemeBrush" Color="#FF8A57FF" />
-    
-=======
     <!-- Resources for MenuFlyout.xaml (Menu, ContextMenu, etc) -->
     <x:Double x:Key="MenuFlyoutSeparatorThemeHeight">1</x:Double>
     <x:Double x:Key="MenuFlyoutThemeMinHeight">32</x:Double>
@@ -347,7 +336,15 @@
     <StaticResource x:Key="MenuFlyoutSubItemRevealBorderBrushDisabled" ResourceKey="SystemControlTransparentBrush" />-->
     <!--<Thickness x:Key="LanguageSwitcherMenuFlyoutItemPlaceholderThemeThickness">44,0,0,0</Thickness>-->
 
->>>>>>> c37f2ba4
+    <!-- Resources for ProgressBar.xaml -->
+    <x:Double x:Key="ProgressBarIndicatorPauseOpacity">0.6</x:Double>
+    <x:Double x:Key="ProgressBarThemeMinHeight">4</x:Double>
+    <Thickness x:Key="ProgressBarBorderThemeThickness">0</Thickness>        
+    <SolidColorBrush x:Key="ProgressBarBackgroundThemeBrush" Color="#59FFFFFF" />
+    <SolidColorBrush x:Key="ProgressBarBorderThemeBrush" Color="Transparent" />
+    <SolidColorBrush x:Key="ProgressBarForegroundThemeBrush" Color="#FF5B2EC5" />
+    <SolidColorBrush x:Key="ProgressBarIndeterminateForegroundThemeBrush" Color="#FF8A57FF" />
+    
     <!-- Resources for TextBox.xaml -->
     <SolidColorBrush x:Key="TextBoxForegroundHeaderThemeBrush" Color="#FFFFFFFF" />
     <SolidColorBrush x:Key="TextBoxPlaceholderTextThemeBrush" Color="#AB000000" />

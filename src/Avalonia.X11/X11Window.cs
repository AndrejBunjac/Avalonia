using System;
using System.Collections.Generic;
using System.ComponentModel.DataAnnotations;
using System.Diagnostics;
using System.Linq;
using System.Reactive.Disposables;
using System.Text;
using System.Threading.Tasks;
using System.Threading;
using Avalonia.Controls;
using Avalonia.Controls.Platform;
using Avalonia.Controls.Primitives.PopupPositioning;
using Avalonia.FreeDesktop;
using Avalonia.Input;
using Avalonia.Input.Raw;
using Avalonia.Input.TextInput;
using Avalonia.OpenGL;
using Avalonia.OpenGL.Egl;
using Avalonia.Platform;
using Avalonia.Rendering;
using Avalonia.Threading;
using Avalonia.X11.Glx;
using static Avalonia.X11.XLib;
// ReSharper disable IdentifierTypo
// ReSharper disable StringLiteralTypo
namespace Avalonia.X11
{
    unsafe partial class X11Window : IWindowImpl, IPopupImpl, IXI2Client,
        ITopLevelImplWithNativeMenuExporter,
        ITopLevelImplWithNativeControlHost,
        ITopLevelImplWithTextInputMethod
    {
        private readonly AvaloniaX11Platform _platform;
        private readonly bool _popup;
        private readonly X11Info _x11;
        private XConfigureEvent? _configure;
        private PixelPoint? _configurePoint;
        private bool _triggeredExpose;
        private IInputRoot _inputRoot;
        private readonly MouseDevice _mouse;
        private readonly TouchDevice _touch;
        private readonly IKeyboardDevice _keyboard;
        private PixelPoint? _position;
        private PixelSize _realSize;
        private IntPtr _handle;
        private IntPtr _xic;
        private IntPtr _renderHandle;
        private bool _mapped;
        private bool _wasMappedAtLeastOnce = false;
        private double? _scalingOverride;
        private bool _disabled;
        private TransparencyHelper _transparencyHelper;
<<<<<<< HEAD
        private RawEventGrouper _rawEventGrouper;
        public object SyncRoot { get; } = new object();

       
=======

        class InputEventContainer
        {
            public RawInputEventArgs Event;
        }
        private readonly Queue<InputEventContainer> _inputQueue = new Queue<InputEventContainer>();
        private InputEventContainer _lastEvent;
>>>>>>> ca61957e
        private bool _useRenderWindow = false;
        public X11Window(AvaloniaX11Platform platform, IWindowImpl popupParent)
        {
            _platform = platform;
            _popup = popupParent != null;
            _x11 = platform.Info;
            _mouse = new MouseDevice();
            _touch = new TouchDevice();
            _keyboard = platform.KeyboardDevice;

            var glfeature = AvaloniaLocator.Current.GetService<IPlatformOpenGlInterface>();
            XSetWindowAttributes attr = new XSetWindowAttributes();
            var valueMask = default(SetWindowValuemask);

            attr.backing_store = 1;
            attr.bit_gravity = Gravity.NorthWestGravity;
            attr.win_gravity = Gravity.NorthWestGravity;
            valueMask |= SetWindowValuemask.BackPixel | SetWindowValuemask.BorderPixel
                         | SetWindowValuemask.BackPixmap | SetWindowValuemask.BackingStore
                         | SetWindowValuemask.BitGravity | SetWindowValuemask.WinGravity;

            if (_popup)
            {
                attr.override_redirect = 1;
                valueMask |= SetWindowValuemask.OverrideRedirect;
            }

            XVisualInfo? visualInfo = null;

            // OpenGL seems to be do weird things to it's current window which breaks resize sometimes
            _useRenderWindow = glfeature != null;
            
            var glx = glfeature as GlxPlatformOpenGlInterface;
            if (glx != null)
                visualInfo = *glx.Display.VisualInfo;
            else if (glfeature == null)
                visualInfo = _x11.TransparentVisualInfo;

            var egl = glfeature as EglPlatformOpenGlInterface;
            
            var visual = IntPtr.Zero;
            var depth = 24;
            if (visualInfo != null)
            {
                visual = visualInfo.Value.visual;
                depth = (int)visualInfo.Value.depth;
                attr.colormap = XCreateColormap(_x11.Display, _x11.RootWindow, visualInfo.Value.visual, 0);
                valueMask |= SetWindowValuemask.ColorMap;   
            }

            int defaultWidth = 0, defaultHeight = 0;

            if (!_popup && Screen != null)
            {
                var monitor = Screen.AllScreens.OrderBy(x => x.PixelDensity)
                   .FirstOrDefault(m => m.Bounds.Contains(Position));

                if (monitor != null)
                {
                    // Emulate Window 7+'s default window size behavior.
                    defaultWidth = (int)(monitor.WorkingArea.Width * 0.75d);
                    defaultHeight = (int)(monitor.WorkingArea.Height * 0.7d);
                }
            }

            // check if the calculated size is zero then compensate to hardcoded resolution
            defaultWidth = Math.Max(defaultWidth, 300);
            defaultHeight = Math.Max(defaultHeight, 200);

            _handle = XCreateWindow(_x11.Display, _x11.RootWindow, 10, 10, defaultWidth, defaultHeight, 0,
                depth,
                (int)CreateWindowArgs.InputOutput, 
                visual,
                new UIntPtr((uint)valueMask), ref attr);

            if (_useRenderWindow)
                _renderHandle = XCreateWindow(_x11.Display, _handle, 0, 0, defaultWidth, defaultHeight, 0, depth,
                    (int)CreateWindowArgs.InputOutput,
                    visual,
                    new UIntPtr((uint)(SetWindowValuemask.BorderPixel | SetWindowValuemask.BitGravity |
                                       SetWindowValuemask.WinGravity | SetWindowValuemask.BackingStore)), ref attr);
            else
                _renderHandle = _handle;
                
            Handle = new PlatformHandle(_handle, "XID");
            _realSize = new PixelSize(defaultWidth, defaultHeight);
            platform.Windows[_handle] = OnEvent;
            XEventMask ignoredMask = XEventMask.SubstructureRedirectMask
                                     | XEventMask.ResizeRedirectMask
                                     | XEventMask.PointerMotionHintMask;
            if (platform.XI2 != null)
                ignoredMask |= platform.XI2.AddWindow(_handle, this);
            var mask = new IntPtr(0xffffff ^ (int)ignoredMask);
            XSelectInput(_x11.Display, _handle, mask);
            var protocols = new[]
            {
                _x11.Atoms.WM_DELETE_WINDOW
            };
            XSetWMProtocols(_x11.Display, _handle, protocols, protocols.Length);
            XChangeProperty(_x11.Display, _handle, _x11.Atoms._NET_WM_WINDOW_TYPE, _x11.Atoms.XA_ATOM,
                32, PropertyMode.Replace, new[] {_x11.Atoms._NET_WM_WINDOW_TYPE_NORMAL}, 1);

            if (platform.Options.WmClass != null)
                SetWmClass(platform.Options.WmClass);

            var surfaces = new List<object>
            {
                new X11FramebufferSurface(_x11.DeferredDisplay, _renderHandle, 
                   depth, () => RenderScaling)
            };
            
            if (egl != null)
                surfaces.Insert(0,
                    new EglGlPlatformSurface(egl,
                        new SurfaceInfo(this, _x11.DeferredDisplay, _handle, _renderHandle)));
            if (glx != null)
                surfaces.Insert(0, new GlxGlPlatformSurface(glx.Display, glx.DeferredContext,
                    new SurfaceInfo(this, _x11.Display, _handle, _renderHandle)));
            
            Surfaces = surfaces.ToArray();
            UpdateMotifHints();
            UpdateSizeHints(null);

            _rawEventGrouper = new RawEventGrouper(e => Input?.Invoke(e));
            
            _transparencyHelper = new TransparencyHelper(_x11, _handle, platform.Globals);
            _transparencyHelper.SetTransparencyRequest(WindowTransparencyLevel.None);

            CreateIC();

            XFlush(_x11.Display);
            if(_popup)
                PopupPositioner = new ManagedPopupPositioner(new ManagedPopupPositionerPopupImplHelper(popupParent, MoveResize));
            if (platform.Options.UseDBusMenu)
                NativeMenuExporter = DBusMenuExporter.TryCreateTopLevelNativeMenu(_handle);
            NativeControlHost = new X11NativeControlHost(_platform, this);
            InitializeIme();
        }

        class SurfaceInfo  : EglGlPlatformSurface.IEglWindowGlPlatformSurfaceInfo
        {
            private readonly X11Window _window;
            private readonly IntPtr _display;
            private readonly IntPtr _parent;

            public SurfaceInfo(X11Window window, IntPtr display, IntPtr parent, IntPtr xid)
            {
                _window = window;
                _display = display;
                _parent = parent;
                Handle = xid;
            }
            public IntPtr Handle { get; }

            public PixelSize Size
            {
                get
                {
                    XLockDisplay(_display);
                    XGetGeometry(_display, _parent, out var geo);
                    XResizeWindow(_display, Handle, geo.width, geo.height);
                    XUnlockDisplay(_display);
                    return new PixelSize(geo.width, geo.height);
                }
            }

            public double Scaling => _window.RenderScaling;
        }

        void UpdateMotifHints()
        {
            var functions = MotifFunctions.Move | MotifFunctions.Close | MotifFunctions.Resize |
                            MotifFunctions.Minimize | MotifFunctions.Maximize;
            var decorations = MotifDecorations.Menu | MotifDecorations.Title | MotifDecorations.Border |
                              MotifDecorations.Maximize | MotifDecorations.Minimize | MotifDecorations.ResizeH;

            if (_popup 
                || _systemDecorations == SystemDecorations.None) 
                decorations = 0;

            if (!_canResize)
            {
                functions &= ~(MotifFunctions.Resize | MotifFunctions.Maximize);
                decorations &= ~(MotifDecorations.Maximize | MotifDecorations.ResizeH);
            }

            var hints = new MotifWmHints
            {
                flags = new IntPtr((int)(MotifFlags.Decorations | MotifFlags.Functions)),
                decorations = new IntPtr((int)decorations),
                functions = new IntPtr((int)functions)
            };

            XChangeProperty(_x11.Display, _handle,
                _x11.Atoms._MOTIF_WM_HINTS, _x11.Atoms._MOTIF_WM_HINTS, 32,
                PropertyMode.Replace, ref hints, 5);
        }

        void UpdateSizeHints(PixelSize? preResize)
        {
            var min = _minMaxSize.minSize;
            var max = _minMaxSize.maxSize;

            if (!_canResize)
                max = min = _realSize;
            
            if (preResize.HasValue)
            {
                var desired = preResize.Value;
                max = new PixelSize(Math.Max(desired.Width, max.Width), Math.Max(desired.Height, max.Height));
                min = new PixelSize(Math.Min(desired.Width, min.Width), Math.Min(desired.Height, min.Height));
            }

            var hints = new XSizeHints
            {
                min_width = min.Width,
                min_height = min.Height
            };
            hints.height_inc = hints.width_inc = 1;
            var flags = XSizeHintsFlags.PMinSize | XSizeHintsFlags.PResizeInc;
            // People might be passing double.MaxValue
            if (max.Width < 100000 && max.Height < 100000)
            {
                hints.max_width = max.Width;
                hints.max_height = max.Height;
                flags |= XSizeHintsFlags.PMaxSize;
            }

            hints.flags = (IntPtr)flags;

            XSetWMNormalHints(_x11.Display, _handle, ref hints);
        }

        public Size ClientSize => new Size(_realSize.Width / RenderScaling, _realSize.Height / RenderScaling);

        public Size? FrameSize
        {
            get
            {
                XGetWindowProperty(_x11.Display, _handle, _x11.Atoms._NET_FRAME_EXTENTS, IntPtr.Zero,
                    new IntPtr(4), false, (IntPtr)Atom.AnyPropertyType, out var _,
                    out var _, out var nitems, out var _, out var prop);

                if (nitems.ToInt64() != 4)
                {
                    // Window hasn't been mapped by the WM yet, so can't get the extents.
                    return null;
                }

                var data = (IntPtr*)prop.ToPointer();
                var extents = new Thickness(data[0].ToInt32(), data[2].ToInt32(), data[1].ToInt32(), data[3].ToInt32());
                XFree(prop);
                
                return new Size(
                    (_realSize.Width + extents.Left + extents.Right) / RenderScaling,
                    (_realSize.Height + extents.Top + extents.Bottom) / RenderScaling);
            }
        }

        public double RenderScaling
        {
            get => Interlocked.CompareExchange(ref _scaling, 0.0, 0.0); 
            private set => Interlocked.Exchange(ref _scaling, value); 
        }
        
        public double DesktopScaling => RenderScaling;

        public IEnumerable<object> Surfaces { get; }
        public Action<RawInputEventArgs> Input { get; set; }
        public Action<Rect> Paint { get; set; }
        public Action<Size, PlatformResizeReason> Resized { get; set; }
        //TODO
        public Action<double> ScalingChanged { get; set; }
        public Action Deactivated { get; set; }
        public Action Activated { get; set; }
        public Func<bool> Closing { get; set; }
        public Action<WindowState> WindowStateChanged { get; set; }

        public Action<WindowTransparencyLevel> TransparencyLevelChanged
        {
            get => _transparencyHelper?.TransparencyLevelChanged;
            set
            {
                if (_transparencyHelper != null)
                    _transparencyHelper.TransparencyLevelChanged = value;
            }
        }

        public Action<bool> ExtendClientAreaToDecorationsChanged { get; set; }

        public Thickness ExtendedMargins { get; } = new Thickness();

        public Thickness OffScreenMargin { get; } = new Thickness();

        public bool IsClientAreaExtendedToDecorations { get; }

        public Action Closed { get; set; }
        public Action<PixelPoint> PositionChanged { get; set; }
        public Action LostFocus { get; set; }

        public IRenderer CreateRenderer(IRenderRoot root)
        {
            var loop = AvaloniaLocator.Current.GetService<IRenderLoop>();
            var customRendererFactory = AvaloniaLocator.Current.GetService<IRendererFactory>();

            if (customRendererFactory != null)
                return customRendererFactory.Create(root, loop);
            
            return _platform.Options.UseDeferredRendering ?
                new DeferredRenderer(root, loop)
                {
                    RenderOnlyOnRenderThread = true
                } :
                (IRenderer)new X11ImmediateRendererProxy(root, loop);
        }

        void OnEvent(ref XEvent ev)
        {
            if (ev.type == XEventName.MapNotify)
            {
                _mapped = true;
                if (_useRenderWindow)
                    XMapWindow(_x11.Display, _renderHandle);
            }
            else if (ev.type == XEventName.UnmapNotify)
                _mapped = false;
            else if (ev.type == XEventName.Expose ||
                     (ev.type == XEventName.VisibilityNotify &&
                      ev.VisibilityEvent.state < 2))
            {
                if (!_triggeredExpose)
                {
                    _triggeredExpose = true;
                    Dispatcher.UIThread.Post(() =>
                    {
                        _triggeredExpose = false;
                        DoPaint();
                    }, DispatcherPriority.Render);
                }
            }
            else if (ev.type == XEventName.FocusIn)
            {
                if (ActivateTransientChildIfNeeded())
                    return;
                Activated?.Invoke();
                _imeControl?.SetWindowActive(true);
            }
            else if (ev.type == XEventName.FocusOut)
            {
                _imeControl?.SetWindowActive(false);
                Deactivated?.Invoke();
            }
            else if (ev.type == XEventName.MotionNotify)
                MouseEvent(RawPointerEventType.Move, ref ev, ev.MotionEvent.state);
            else if (ev.type == XEventName.LeaveNotify)
                MouseEvent(RawPointerEventType.LeaveWindow, ref ev, ev.CrossingEvent.state);
            else if (ev.type == XEventName.PropertyNotify)
            {
                OnPropertyChange(ev.PropertyEvent.atom, ev.PropertyEvent.state == 0);
            }
            else if (ev.type == XEventName.ButtonPress)
            {
                if (ActivateTransientChildIfNeeded())
                    return;
                if (ev.ButtonEvent.button < 4 || ev.ButtonEvent.button == 8 || ev.ButtonEvent.button == 9)
                    MouseEvent(
                        ev.ButtonEvent.button switch
                        {
                            1 => RawPointerEventType.LeftButtonDown,
                            2 => RawPointerEventType.MiddleButtonDown,
                            3 => RawPointerEventType.RightButtonDown,
                            8 => RawPointerEventType.XButton1Down,
                            9 => RawPointerEventType.XButton2Down
                        },
                        ref ev, ev.ButtonEvent.state);
                else
                {
                    var delta = ev.ButtonEvent.button == 4
                        ? new Vector(0, 1)
                        : ev.ButtonEvent.button == 5
                            ? new Vector(0, -1)
                            : ev.ButtonEvent.button == 6
                                ? new Vector(1, 0)
                                : new Vector(-1, 0);
                    ScheduleInput(new RawMouseWheelEventArgs(_mouse, (ulong)ev.ButtonEvent.time.ToInt64(),
                        _inputRoot, new Point(ev.ButtonEvent.x, ev.ButtonEvent.y), delta,
                        TranslateModifiers(ev.ButtonEvent.state)), ref ev);
                }
                
            }
            else if (ev.type == XEventName.ButtonRelease)
            {
                if (ev.ButtonEvent.button < 4 || ev.ButtonEvent.button == 8 || ev.ButtonEvent.button == 9)
                    MouseEvent(
                        ev.ButtonEvent.button switch
                        {
                            1 => RawPointerEventType.LeftButtonUp,
                            2 => RawPointerEventType.MiddleButtonUp,
                            3 => RawPointerEventType.RightButtonUp,
                            8 => RawPointerEventType.XButton1Up,
                            9 => RawPointerEventType.XButton2Up
                        },
                        ref ev, ev.ButtonEvent.state);
            }
            else if (ev.type == XEventName.ConfigureNotify)
            {
                if (ev.ConfigureEvent.window != _handle)
                    return;
                var needEnqueue = (_configure == null);
                _configure = ev.ConfigureEvent;
                if (ev.ConfigureEvent.override_redirect != 0  || ev.ConfigureEvent.send_event != 0)
                    _configurePoint = new PixelPoint(ev.ConfigureEvent.x, ev.ConfigureEvent.y);
                else
                {
                    XTranslateCoordinates(_x11.Display, _handle, _x11.RootWindow,
                        0, 0,
                        out var tx, out var ty, out _);
                    _configurePoint = new PixelPoint(tx, ty);
                }
                if (needEnqueue)
                    Dispatcher.UIThread.Post(() =>
                    {
                        if (_configure == null)
                            return;
                        var cev = _configure.Value;
                        var npos = _configurePoint.Value;
                        _configure = null;
                        _configurePoint = null;
                        
                        var nsize = new PixelSize(cev.width, cev.height);
                        var changedSize = _realSize != nsize;
                        var changedPos = _position == null || npos != _position;
                        _realSize = nsize;
                        _position = npos;
                        bool updatedSizeViaScaling = false;
                        if (changedPos)
                        {
                            PositionChanged?.Invoke(npos);
                            updatedSizeViaScaling = UpdateScaling();
                        }
                        UpdateImePosition();

                        if (changedSize && !updatedSizeViaScaling && !_popup)
                            Resized?.Invoke(ClientSize, PlatformResizeReason.Unspecified);

                        Dispatcher.UIThread.RunJobs(DispatcherPriority.Layout);
                    }, DispatcherPriority.Layout);
                if (_useRenderWindow)
                    XConfigureResizeWindow(_x11.Display, _renderHandle, ev.ConfigureEvent.width,
                        ev.ConfigureEvent.height);
            }
            else if (ev.type == XEventName.DestroyNotify 
                     && ev.DestroyWindowEvent.window == _handle)
            {
                Cleanup();
            }
            else if (ev.type == XEventName.ClientMessage)
            {
                if (ev.ClientMessageEvent.message_type == _x11.Atoms.WM_PROTOCOLS)
                {
                    if (ev.ClientMessageEvent.ptr1 == _x11.Atoms.WM_DELETE_WINDOW)
                    {
                        if (Closing?.Invoke() != true)
                            Dispose();
                    }

                }
            }
            else if (ev.type == XEventName.KeyPress || ev.type == XEventName.KeyRelease)
            {
                if (ActivateTransientChildIfNeeded())
                    return;
                HandleKeyEvent(ref ev);
            }
        }

        private bool UpdateScaling(bool skipResize = false)
        {
            double newScaling;
            if (_scalingOverride.HasValue)
                newScaling = _scalingOverride.Value;
            else
            {
                var monitor = _platform.X11Screens.Screens.OrderBy(x => x.PixelDensity)
                    .FirstOrDefault(m => m.Bounds.Contains(Position));
                newScaling = monitor?.PixelDensity ?? RenderScaling;
            }

            if (RenderScaling != newScaling)
            {
                var oldScaledSize = ClientSize;
                RenderScaling = newScaling;
                ScalingChanged?.Invoke(RenderScaling);
                UpdateImePosition();
                SetMinMaxSize(_scaledMinMaxSize.minSize, _scaledMinMaxSize.maxSize);
                if(!skipResize)
                    Resize(oldScaledSize, true, PlatformResizeReason.DpiChange);
                return true;
            }
            
            return false;
        }

        private WindowState _lastWindowState;
        public WindowState WindowState
        {
            get => _lastWindowState;
            set
            {
                if(_lastWindowState == value)
                    return;
                _lastWindowState = value;
                if (value == WindowState.Minimized)
                {
                    XIconifyWindow(_x11.Display, _handle, _x11.DefaultScreen);
                }
                else if (value == WindowState.Maximized)
                {
                    ChangeWMAtoms(false, _x11.Atoms._NET_WM_STATE_HIDDEN);
                    ChangeWMAtoms(false, _x11.Atoms._NET_WM_STATE_FULLSCREEN);
                    ChangeWMAtoms(true, _x11.Atoms._NET_WM_STATE_MAXIMIZED_VERT,
                        _x11.Atoms._NET_WM_STATE_MAXIMIZED_HORZ);
                }
                else if (value == WindowState.FullScreen)
                {
                    ChangeWMAtoms(false, _x11.Atoms._NET_WM_STATE_HIDDEN);
                    ChangeWMAtoms(true, _x11.Atoms._NET_WM_STATE_FULLSCREEN);
                    ChangeWMAtoms(false, _x11.Atoms._NET_WM_STATE_MAXIMIZED_VERT,
                        _x11.Atoms._NET_WM_STATE_MAXIMIZED_HORZ);
                }
                else
                {
                    ChangeWMAtoms(false, _x11.Atoms._NET_WM_STATE_HIDDEN);
                    ChangeWMAtoms(false, _x11.Atoms._NET_WM_STATE_FULLSCREEN);
                    ChangeWMAtoms(false, _x11.Atoms._NET_WM_STATE_MAXIMIZED_VERT,
                        _x11.Atoms._NET_WM_STATE_MAXIMIZED_HORZ);
                }
            }
        }

        private void OnPropertyChange(IntPtr atom, bool hasValue)
        {
            if (atom == _x11.Atoms._NET_FRAME_EXTENTS)
            {
                // Occurs once the window has been mapped, which is the earliest the extents
                // can be retrieved, so invoke event to force update of TopLevel.FrameSize.
                Resized.Invoke(ClientSize, PlatformResizeReason.Unspecified);
            }

            if (atom == _x11.Atoms._NET_WM_STATE)
            {
                WindowState state = WindowState.Normal;
                if(hasValue)
                {

                    XGetWindowProperty(_x11.Display, _handle, _x11.Atoms._NET_WM_STATE, IntPtr.Zero, new IntPtr(256),
                        false, (IntPtr)Atom.XA_ATOM, out _, out _, out var nitems, out _,
                        out var prop);
                    int maximized = 0;
                    var pitems = (IntPtr*)prop.ToPointer();
                    for (var c = 0; c < nitems.ToInt32(); c++)
                    {
                        if (pitems[c] == _x11.Atoms._NET_WM_STATE_HIDDEN)
                        {
                            state = WindowState.Minimized;
                            break;
                        }

                        if(pitems[c] == _x11.Atoms._NET_WM_STATE_FULLSCREEN)
                        {
                            state = WindowState.FullScreen;
                            break;
                        }

                        if (pitems[c] == _x11.Atoms._NET_WM_STATE_MAXIMIZED_HORZ ||
                            pitems[c] == _x11.Atoms._NET_WM_STATE_MAXIMIZED_VERT)
                        {
                            maximized++;
                            if (maximized == 2)
                            {
                                state = WindowState.Maximized;
                                break;
                            }
                        }
                    }
                    XFree(prop);
                }
                if (_lastWindowState != state)
                {
                    _lastWindowState = state;
                    WindowStateChanged?.Invoke(state);
                }
            }

        }

        RawInputModifiers TranslateModifiers(XModifierMask state)
        {
            var rv = default(RawInputModifiers);
            if (state.HasAllFlags(XModifierMask.Button1Mask))
                rv |= RawInputModifiers.LeftMouseButton;
            if (state.HasAllFlags(XModifierMask.Button2Mask))
                rv |= RawInputModifiers.RightMouseButton;
            if (state.HasAllFlags(XModifierMask.Button3Mask))
                rv |= RawInputModifiers.MiddleMouseButton;
            if (state.HasAllFlags(XModifierMask.Button4Mask))
                rv |= RawInputModifiers.XButton1MouseButton;
            if (state.HasAllFlags(XModifierMask.Button5Mask))
                rv |= RawInputModifiers.XButton2MouseButton;
            if (state.HasAllFlags(XModifierMask.ShiftMask))
                rv |= RawInputModifiers.Shift;
            if (state.HasAllFlags(XModifierMask.ControlMask))
                rv |= RawInputModifiers.Control;
            if (state.HasAllFlags(XModifierMask.Mod1Mask))
                rv |= RawInputModifiers.Alt;
            if (state.HasAllFlags(XModifierMask.Mod4Mask))
                rv |= RawInputModifiers.Meta;
            return rv;
        }
        
        private SystemDecorations _systemDecorations = SystemDecorations.Full;
        private bool _canResize = true;
        private const int MaxWindowDimension = 100000;

        private (Size minSize, Size maxSize) _scaledMinMaxSize =
            (new Size(1, 1), new Size(double.PositiveInfinity, double.PositiveInfinity));

        private (PixelSize minSize, PixelSize maxSize) _minMaxSize = (new PixelSize(1, 1),
            new PixelSize(MaxWindowDimension, MaxWindowDimension));
        
        private double _scaling = 1;

        void ScheduleInput(RawInputEventArgs args, ref XEvent xev)
        {
            _x11.LastActivityTimestamp = xev.ButtonEvent.time;
            ScheduleInput(args);
        }
        

        public void ScheduleXI2Input(RawInputEventArgs args)
        {
            if (args is RawPointerEventArgs pargs)
            {
                if ((pargs.Type == RawPointerEventType.TouchBegin
                     || pargs.Type == RawPointerEventType.TouchUpdate
                     || pargs.Type == RawPointerEventType.LeftButtonDown
                     || pargs.Type == RawPointerEventType.RightButtonDown
                     || pargs.Type == RawPointerEventType.MiddleButtonDown
                     || pargs.Type == RawPointerEventType.NonClientLeftButtonDown)
                    && ActivateTransientChildIfNeeded())
                    return;
                if (pargs.Type == RawPointerEventType.TouchEnd
                    && ActivateTransientChildIfNeeded())
                    pargs.Type = RawPointerEventType.TouchCancel;
            }

            ScheduleInput(args);
        }
        
        private void ScheduleInput(RawInputEventArgs args)
        {
            if (args is RawPointerEventArgs mouse)
                mouse.Position = mouse.Position / RenderScaling;
            if (args is RawDragEvent drag)
                drag.Location = drag.Location / RenderScaling;
            
            _rawEventGrouper.HandleEvent(args);
        }
        
        void MouseEvent(RawPointerEventType type, ref XEvent ev, XModifierMask mods)
        {
            var mev = new RawPointerEventArgs(
                _mouse, (ulong)ev.ButtonEvent.time.ToInt64(), _inputRoot,
                type, new Point(ev.ButtonEvent.x, ev.ButtonEvent.y), TranslateModifiers(mods));
            ScheduleInput(mev, ref ev);
        }

        void DoPaint()
        {
            Paint?.Invoke(new Rect());
        }
        
        public void Invalidate(Rect rect)
        {

        }

        public IInputRoot InputRoot => _inputRoot;
        
        public void SetInputRoot(IInputRoot inputRoot)
        {
            _inputRoot = inputRoot;
        }

        public void Dispose()
        {
            Cleanup();            
        }

        void Cleanup()
        {
            if (_rawEventGrouper != null)
            {
                _rawEventGrouper.Dispose();
                _rawEventGrouper = null;
            }
            
            if (_transparencyHelper != null)
            {
                _transparencyHelper.Dispose();
                _transparencyHelper = null;
            }
            
            if (_imeControl != null)
            {
                _imeControl.Dispose();
                _imeControl = null;
                _ime = null;
            }
            
            if (_xic != IntPtr.Zero)
            {
                XDestroyIC(_xic);
                _xic = IntPtr.Zero;
            }
            
            if (_handle != IntPtr.Zero)
            {
                _platform.Windows.Remove(_handle);
                _platform.XI2?.OnWindowDestroyed(_handle);
                var handle = _handle;
                _handle = IntPtr.Zero;
                Closed?.Invoke();
                _mouse.Dispose();
                _touch.Dispose();
                XDestroyWindow(_x11.Display, handle);
            }
            
            if (_useRenderWindow && _renderHandle != IntPtr.Zero)
            {                
                _renderHandle = IntPtr.Zero;
            }
        }

        bool ActivateTransientChildIfNeeded()
        {
            if (_disabled)
            {
                GotInputWhenDisabled?.Invoke();
                return true;
            }

            return false;
        }

        public void SetParent(IWindowImpl parent)
        {
            if (parent == null || parent.Handle == null || parent.Handle.Handle == IntPtr.Zero)
                XDeleteProperty(_x11.Display, _handle, _x11.Atoms.XA_WM_TRANSIENT_FOR);
            else
                XSetTransientForHint(_x11.Display, _handle, parent.Handle.Handle);
        }

        public void Show(bool activate, bool isDialog)
        {
            _wasMappedAtLeastOnce = true;
            XMapWindow(_x11.Display, _handle);
            XFlush(_x11.Display);
        }

        public void Hide() => XUnmapWindow(_x11.Display, _handle);
        
        public Point PointToClient(PixelPoint point) => new Point((point.X - Position.X) / RenderScaling, (point.Y - Position.Y) / RenderScaling);

        public PixelPoint PointToScreen(Point point) => new PixelPoint(
            (int)(point.X * RenderScaling + Position.X),
            (int)(point.Y * RenderScaling + Position.Y));
        
        public void SetSystemDecorations(SystemDecorations enabled)
        {
            _systemDecorations = enabled == SystemDecorations.Full ? SystemDecorations.Full : SystemDecorations.None;
            UpdateMotifHints();
            UpdateSizeHints(null);
        }


        public void Resize(Size clientSize, PlatformResizeReason reason) => Resize(clientSize, false, reason);
        public void Move(PixelPoint point) => Position = point;
        private void MoveResize(PixelPoint position, Size size, double scaling)
        {
            Move(position);
            _scalingOverride = scaling;
            UpdateScaling(true);
            Resize(size, true, PlatformResizeReason.Layout);
        }

        PixelSize ToPixelSize(Size size) => new PixelSize((int)(size.Width * RenderScaling), (int)(size.Height * RenderScaling));
        
        void Resize(Size clientSize, bool force, PlatformResizeReason reason)
        {
            if (!force && clientSize == ClientSize)
                return;
            
            var needImmediatePopupResize = clientSize != ClientSize;

            var pixelSize = ToPixelSize(clientSize);
            UpdateSizeHints(pixelSize);
            XConfigureResizeWindow(_x11.Display, _handle, pixelSize);
            if (_useRenderWindow)
                XConfigureResizeWindow(_x11.Display, _renderHandle, pixelSize);
            XFlush(_x11.Display);

            if (force || !_wasMappedAtLeastOnce || (_popup && needImmediatePopupResize))
            {
                _realSize = pixelSize;
                Resized?.Invoke(ClientSize, reason);
            }
        }
        
        public void CanResize(bool value)
        {
            _canResize = value;
            UpdateMotifHints();
            UpdateSizeHints(null);
        }

        public void SetCursor(ICursorImpl cursor)
        {
            if (cursor == null)
                XDefineCursor(_x11.Display, _handle, _x11.DefaultCursor);
            else if (cursor is CursorImpl impl)
            {
                XDefineCursor(_x11.Display, _handle, impl.Handle);
            }
        }

        public IPlatformHandle Handle { get; }
        
        public PixelPoint Position
        {
            get => _position ?? default;
            set
            {
                var changes = new XWindowChanges
                {
                    x = (int)value.X,
                    y = (int)value.Y
                };
                XConfigureWindow(_x11.Display, _handle, ChangeWindowFlags.CWX | ChangeWindowFlags.CWY,
                    ref changes);
                XFlush(_x11.Display);
                if (!_wasMappedAtLeastOnce)
                {
                    _position = value;
                    PositionChanged?.Invoke(value);
                }

            }
        }

        public IMouseDevice MouseDevice => _mouse;
        public TouchDevice TouchDevice => _touch;

        public IPopupImpl CreatePopup() 
            => _platform.Options.OverlayPopups ? null : new X11Window(_platform, this);

        public void Activate()
        {
            if (_x11.Atoms._NET_ACTIVE_WINDOW != IntPtr.Zero)
            {
                SendNetWMMessage(_x11.Atoms._NET_ACTIVE_WINDOW, (IntPtr)1, _x11.LastActivityTimestamp,
                    IntPtr.Zero);
            }
            else
            {
                XRaiseWindow(_x11.Display, _handle);
                XSetInputFocus(_x11.Display, _handle, 0, IntPtr.Zero);
            }
        }


        public IScreenImpl Screen => _platform.Screens;

        public Size MaxAutoSizeHint => _platform.X11Screens.Screens.Select(s => s.Bounds.Size.ToSize(s.PixelDensity))
            .OrderByDescending(x => x.Width + x.Height).FirstOrDefault();


        void SendNetWMMessage(IntPtr message_type, IntPtr l0,
            IntPtr? l1 = null, IntPtr? l2 = null, IntPtr? l3 = null, IntPtr? l4 = null)
        {
            var xev = new XEvent
            {
                ClientMessageEvent =
                {
                    type = XEventName.ClientMessage,
                    send_event = 1,
                    window = _handle,
                    message_type = message_type,
                    format = 32,
                    ptr1 = l0,
                    ptr2 = l1 ?? IntPtr.Zero,
                    ptr3 = l2 ?? IntPtr.Zero,
                    ptr4 = l3 ?? IntPtr.Zero
                }
            };
            xev.ClientMessageEvent.ptr4 = l4 ?? IntPtr.Zero;
            XSendEvent(_x11.Display, _x11.RootWindow, false,
                new IntPtr((int)(EventMask.SubstructureRedirectMask | EventMask.SubstructureNotifyMask)), ref xev);

        }

        void BeginMoveResize(NetWmMoveResize side, PointerPressedEventArgs e)
        {
            var pos = GetCursorPos(_x11);
            XUngrabPointer(_x11.Display, new IntPtr(0));
            SendNetWMMessage (_x11.Atoms._NET_WM_MOVERESIZE, (IntPtr) pos.x, (IntPtr) pos.y,
                (IntPtr) side,
                (IntPtr) 1, (IntPtr)1); // left button
                
            e.Pointer.Capture(null);
        }

        public void BeginMoveDrag(PointerPressedEventArgs e)
        {
            BeginMoveResize(NetWmMoveResize._NET_WM_MOVERESIZE_MOVE, e);
        }

        public void BeginResizeDrag(WindowEdge edge, PointerPressedEventArgs e)
        {
            var side = NetWmMoveResize._NET_WM_MOVERESIZE_CANCEL;
            if (edge == WindowEdge.East)
                side = NetWmMoveResize._NET_WM_MOVERESIZE_SIZE_RIGHT;
            if (edge == WindowEdge.North)
                side = NetWmMoveResize._NET_WM_MOVERESIZE_SIZE_TOP;
            if (edge == WindowEdge.South)
                side = NetWmMoveResize._NET_WM_MOVERESIZE_SIZE_BOTTOM;
            if (edge == WindowEdge.West)
                side = NetWmMoveResize._NET_WM_MOVERESIZE_SIZE_LEFT;
            if (edge == WindowEdge.NorthEast)
                side = NetWmMoveResize._NET_WM_MOVERESIZE_SIZE_TOPRIGHT;
            if (edge == WindowEdge.NorthWest)
                side = NetWmMoveResize._NET_WM_MOVERESIZE_SIZE_TOPLEFT;
            if (edge == WindowEdge.SouthEast)
                side = NetWmMoveResize._NET_WM_MOVERESIZE_SIZE_BOTTOMRIGHT;
            if (edge == WindowEdge.SouthWest)
                side = NetWmMoveResize._NET_WM_MOVERESIZE_SIZE_BOTTOMLEFT;
            BeginMoveResize(side, e);
        }

        public void SetTitle(string title)
        {
            if (string.IsNullOrEmpty(title))
            {
                XDeleteProperty(_x11.Display, _handle, _x11.Atoms._NET_WM_NAME);
                XDeleteProperty(_x11.Display, _handle, _x11.Atoms.XA_WM_NAME);
            }
            else
            {
                var data = Encoding.UTF8.GetBytes(title);
                fixed (void* pdata = data)
                {
                    XChangeProperty(_x11.Display, _handle, _x11.Atoms._NET_WM_NAME, _x11.Atoms.UTF8_STRING, 8,
                        PropertyMode.Replace, pdata, data.Length);
                    XStoreName(_x11.Display, _handle, title);
                }
            }
        }

        public void SetWmClass(string wmClass)
        {
            var data = Encoding.ASCII.GetBytes(wmClass);
            fixed (void* pdata = data)
            {
                XChangeProperty(_x11.Display, _handle, _x11.Atoms.XA_WM_CLASS, _x11.Atoms.XA_STRING, 8,
                    PropertyMode.Replace, pdata, data.Length);
            }
        }

        public void SetMinMaxSize(Size minSize, Size maxSize)
        {
            _scaledMinMaxSize = (minSize, maxSize);
            var min = new PixelSize(
                (int)(minSize.Width < 1 ? 1 : minSize.Width * RenderScaling),
                (int)(minSize.Height < 1 ? 1 : minSize.Height * RenderScaling));

            const int maxDim = MaxWindowDimension;
            var max = new PixelSize(
                (int)(maxSize.Width > maxDim ? maxDim : Math.Max(min.Width, maxSize.Width * RenderScaling)),
                (int)(maxSize.Height > maxDim ? maxDim : Math.Max(min.Height, maxSize.Height * RenderScaling)));
            
            _minMaxSize = (min, max);
            UpdateSizeHints(null);
        }

        public void SetTopmost(bool value)
        {
            ChangeWMAtoms(value, _x11.Atoms._NET_WM_STATE_ABOVE);
        }
        
        public void SetEnabled(bool enable)
        {
            _disabled = !enable;
        }

        public void SetExtendClientAreaToDecorationsHint(bool extendIntoClientAreaHint)
        {
        }

        public void SetExtendClientAreaChromeHints(ExtendClientAreaChromeHints hints)
        {
        }

        public void SetExtendClientAreaTitleBarHeightHint(double titleBarHeight)
        {
        }

        public Action GotInputWhenDisabled { get; set; }

        public void SetIcon(IWindowIconImpl icon)
        {
            if (icon != null)
            {
                var data = ((X11IconData)icon).Data;
                fixed (void* pdata = data)
                    XChangeProperty(_x11.Display, _handle, _x11.Atoms._NET_WM_ICON,
                        new IntPtr((int)Atom.XA_CARDINAL), 32, PropertyMode.Replace,
                        pdata, data.Length);
            }
            else
            {
                XDeleteProperty(_x11.Display, _handle, _x11.Atoms._NET_WM_ICON);
            }
        }

        public void ShowTaskbarIcon(bool value)
        {
            ChangeWMAtoms(!value, _x11.Atoms._NET_WM_STATE_SKIP_TASKBAR);
        }

        void ChangeWMAtoms(bool enable, params IntPtr[] atoms)
        {
            if (atoms.Length != 1 && atoms.Length != 2)
                throw new ArgumentException();

            if (!_mapped)
            {
                XGetWindowProperty(_x11.Display, _handle, _x11.Atoms._NET_WM_STATE, IntPtr.Zero, new IntPtr(256),
                    false, (IntPtr)Atom.XA_ATOM, out _, out _, out var nitems, out _,
                    out var prop);
                var ptr = (IntPtr*)prop.ToPointer();
                var newAtoms = new HashSet<IntPtr>();
                for (var c = 0; c < nitems.ToInt64(); c++) 
                    newAtoms.Add(*ptr);
                XFree(prop);
                foreach(var atom in atoms)
                    if (enable)
                        newAtoms.Add(atom);
                    else
                        newAtoms.Remove(atom);

                XChangeProperty(_x11.Display, _handle, _x11.Atoms._NET_WM_STATE, (IntPtr)Atom.XA_ATOM, 32,
                    PropertyMode.Replace, newAtoms.ToArray(), newAtoms.Count);
            }
            
            SendNetWMMessage(_x11.Atoms._NET_WM_STATE,
                (IntPtr)(enable ? 1 : 0),
                atoms[0],
                atoms.Length > 1 ? atoms[1] : IntPtr.Zero,
                atoms.Length > 2 ? atoms[2] : IntPtr.Zero,
                atoms.Length > 3 ? atoms[3] : IntPtr.Zero
            );
        }

        public IPopupPositioner PopupPositioner { get; }
        public ITopLevelNativeMenuExporter NativeMenuExporter { get; }
        public INativeControlHostImpl NativeControlHost { get; }
        public ITextInputMethodImpl TextInputMethod => _ime;

        public void SetTransparencyLevelHint(WindowTransparencyLevel transparencyLevel) =>
            _transparencyHelper?.SetTransparencyRequest(transparencyLevel);

        public void SetWindowManagerAddShadowHint(bool enabled)
        {
        }

        public WindowTransparencyLevel TransparencyLevel =>
            _transparencyHelper?.CurrentLevel ?? WindowTransparencyLevel.None;

        public AcrylicPlatformCompensationLevels AcrylicCompensationLevels { get; } = new AcrylicPlatformCompensationLevels(1, 0.8, 0.8);

        public bool NeedsManagedDecorations => false;
    }
}<|MERGE_RESOLUTION|>--- conflicted
+++ resolved
@@ -50,20 +50,7 @@
         private double? _scalingOverride;
         private bool _disabled;
         private TransparencyHelper _transparencyHelper;
-<<<<<<< HEAD
         private RawEventGrouper _rawEventGrouper;
-        public object SyncRoot { get; } = new object();
-
-       
-=======
-
-        class InputEventContainer
-        {
-            public RawInputEventArgs Event;
-        }
-        private readonly Queue<InputEventContainer> _inputQueue = new Queue<InputEventContainer>();
-        private InputEventContainer _lastEvent;
->>>>>>> ca61957e
         private bool _useRenderWindow = false;
         public X11Window(AvaloniaX11Platform platform, IWindowImpl popupParent)
         {

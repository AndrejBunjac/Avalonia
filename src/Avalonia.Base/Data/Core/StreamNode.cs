// Copyright (c) The Avalonia Project. All rights reserved.
// Licensed under the MIT license. See licence.md file in the project root for full license information.

using System;
using System.Reactive.Linq;
using Avalonia.Data.Core.Plugins;

namespace Avalonia.Data.Core
{
    public class StreamNode : ExpressionNode
    {
        private IStreamPlugin _customPlugin = null;
        private IDisposable _subscription;

        public override string Description => "^";

<<<<<<< HEAD
        public StreamNode() { }

        public StreamNode(IStreamPlugin customPlugin)
        {
            _customPlugin = customPlugin;
        }

        protected override void StartListeningCore(WeakReference reference)
=======
        protected override void StartListeningCore(WeakReference<object> reference)
>>>>>>> b4bdbbde
        {
            GetPlugin(reference)?.Start(reference).Subscribe(ValueChanged);
        }

        protected override void StopListeningCore()
        {
            _subscription?.Dispose();
            _subscription = null;
        }

        private IStreamPlugin GetPlugin(WeakReference reference)
        {
            if (_customPlugin != null)
            {
                return _customPlugin;
            }

            foreach (var plugin in ExpressionObserver.StreamHandlers)
            {
                if (plugin.Match(reference))
                {
                    return plugin;
                }
            }

            // TODO: Improve error
            ValueChanged(new BindingNotification(
                new MarkupBindingChainException("Stream operator applied to unsupported type", Description),
                BindingErrorType.Error));
            return null;
        }
    }
}<|MERGE_RESOLUTION|>--- conflicted
+++ resolved
@@ -14,7 +14,6 @@
 
         public override string Description => "^";
 
-<<<<<<< HEAD
         public StreamNode() { }
 
         public StreamNode(IStreamPlugin customPlugin)
@@ -22,10 +21,7 @@
             _customPlugin = customPlugin;
         }
 
-        protected override void StartListeningCore(WeakReference reference)
-=======
         protected override void StartListeningCore(WeakReference<object> reference)
->>>>>>> b4bdbbde
         {
             GetPlugin(reference)?.Start(reference).Subscribe(ValueChanged);
         }
@@ -36,7 +32,7 @@
             _subscription = null;
         }
 
-        private IStreamPlugin GetPlugin(WeakReference reference)
+        private IStreamPlugin GetPlugin(WeakReference<object> reference)
         {
             if (_customPlugin != null)
             {

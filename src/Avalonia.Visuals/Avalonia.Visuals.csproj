﻿<Project Sdk="Microsoft.NET.Sdk">
  <PropertyGroup>
    <TargetFramework>netstandard1.1</TargetFramework>
    <GenerateAssemblyInfo>false</GenerateAssemblyInfo>
  </PropertyGroup>
  <PropertyGroup Condition=" '$(Configuration)' == 'Debug' ">
    <DebugSymbols>true</DebugSymbols>
    <DebugType>full</DebugType>
    <Optimize>false</Optimize>
    <OutputPath>bin\Debug\</OutputPath>
    <DefineConstants>DEBUG;TRACE</DefineConstants>
    <ErrorReport>prompt</ErrorReport>
    <WarningLevel>4</WarningLevel>
    <DocumentationFile>bin\Debug\Avalonia.Visuals.xml</DocumentationFile>
    <NoWarn>CS1591</NoWarn>
  </PropertyGroup>
  <PropertyGroup Condition=" '$(Configuration)' == 'Release' ">
    <DebugType>pdbonly</DebugType>
    <Optimize>true</Optimize>
    <OutputPath>bin\Release\</OutputPath>
    <DefineConstants>TRACE</DefineConstants>
    <ErrorReport>prompt</ErrorReport>
    <WarningLevel>4</WarningLevel>
    <DocumentationFile>bin\Release\Avalonia.Visuals.xml</DocumentationFile>
    <NoWarn>CS1591</NoWarn>
    <TreatWarningsAsErrors>true</TreatWarningsAsErrors>
  </PropertyGroup>
  <ItemGroup>
    <ProjectReference Include="..\Avalonia.Animation\Avalonia.Animation.csproj" />
    <ProjectReference Include="..\Avalonia.Base\Avalonia.Base.csproj" />
  </ItemGroup>
  <ItemGroup>
    <Compile Include="..\Shared\SharedAssemblyInfo.cs">
      <Link>Properties\SharedAssemblyInfo.cs</Link>
    </Compile>
<<<<<<< HEAD
    <Compile Include="Animation\PageSlide.cs" />
    <Compile Include="Animation\CrossFade.cs" />
    <Compile Include="Animation\IPageTransition.cs" />
    <Compile Include="INamed.cs" />
    <Compile Include="Matrix.cs" />
    <Compile Include="Media\AlignmentY.cs" />
    <Compile Include="Media\AlignmentX.cs" />
    <Compile Include="Media\ArcSegment.cs" />
    <Compile Include="Media\BezierSegment .cs" />
    <Compile Include="Media\Brush.cs" />
    <Compile Include="Media\Brushes.cs" />
    <Compile Include="Media\BrushMappingMode.cs" />
    <Compile Include="Media\Color.cs" />
    <Compile Include="Media\Colors.cs" />
    <Compile Include="Media\IGradientBrush.cs" />
    <Compile Include="Media\IImageBrush.cs" />
    <Compile Include="Media\ILinearGradientBrush.cs" />
    <Compile Include="Media\Immutable\ImmutableGradientBrush.cs" />
    <Compile Include="Media\Immutable\ImmutableRadialGradientBrush.cs" />
    <Compile Include="Media\Immutable\ImmutableLinearGradientBrush.cs" />
    <Compile Include="Media\Immutable\ImmutableTileBrush.cs" />
    <Compile Include="Media\Immutable\ImmutableSolidColorBrush.cs" />
    <Compile Include="Media\IMutableBrush.cs" />
    <Compile Include="Media\IRadialGradientBrush.cs" />
    <Compile Include="Media\ITileBrush.cs" />
    <Compile Include="Media\IVisualBrush.cs" />
    <Compile Include="Media\Imaging\WritableBitmap.cs" />
    <Compile Include="Media\TextWrapping.cs" />
    <Compile Include="Media\TransformGroup.cs" />
    <Compile Include="Media\DashStyle.cs" />
    <Compile Include="Media\DrawingContext.cs" />
    <Compile Include="Media\FillRule.cs" />
    <Compile Include="Media\GradientBrush.cs" />
    <Compile Include="Media\GradientSpreadMethod.cs" />
    <Compile Include="Media\GradientStop.cs" />
    <Compile Include="Media\IBrush.cs" />
    <Compile Include="Media\ISolidColorBrush.cs" />
    <Compile Include="Media\LineGeometry.cs" />
    <Compile Include="Media\LineSegment.cs" />
    <Compile Include="Media\PathGeometryCollections.cs" />
    <Compile Include="Media\PathFigure.cs" />
    <Compile Include="Media\PathGeometry.cs" />
    <Compile Include="Media\PathSegment.cs" />
    <Compile Include="Media\PenLineJoin.cs" />
    <Compile Include="Media\PolylineGeometry.cs" />
    <Compile Include="Media\QuadraticBezierSegment .cs" />
    <Compile Include="Media\RadialGradientBrush.cs" />
    <Compile Include="Media\LinearGradientBrush.cs" />
    <Compile Include="Media\MediaExtensions.cs" />
    <Compile Include="Media\PenLineCap.cs" />
    <Compile Include="Media\ScaleTransform.cs" />
    <Compile Include="Media\TextAlignment.cs" />
    <Compile Include="Media\FontWeight.cs" />
    <Compile Include="Media\FontStyle.cs" />
    <Compile Include="Media\FormattedTextLine.cs" />
    <Compile Include="Media\FormattedText.cs" />
    <Compile Include="Media\Geometry.cs" />
    <Compile Include="Media\IDrawingContextImpl.cs" />
    <Compile Include="Platform\ExportRenderingSubsystemAttribute.cs" />
    <Compile Include="Point.cs" />
    <Compile Include="Rect.cs" />
    <Compile Include="RelativePoint.cs" />
    <Compile Include="RelativeRect.cs" />
    <Compile Include="Rendering\DefaultRenderLayerFactory.cs" />
    <Compile Include="Rendering\DeferredRenderer.cs" />
    <Compile Include="Rendering\DirtyVisuals.cs" />
    <Compile Include="Rendering\DisplayDirtyRect.cs" />
    <Compile Include="Rendering\DisplayDirtyRects.cs" />
    <Compile Include="Platform\ILockedFramebuffer.cs" />
    <Compile Include="Platform\IModuleEnvironmentChecker.cs" />
    <Compile Include="Platform\IWritableBitmapImpl.cs" />
    <Compile Include="Platform\PixelFormat.cs" />
    <Compile Include="Rendering\IRenderer.cs" />
    <Compile Include="Rendering\IRendererFactory.cs" />
    <Compile Include="Rendering\IRenderLoop.cs" />
    <Compile Include="Rendering\DirtyRects.cs" />
    <Compile Include="Rendering\ImmediateRenderer.cs" />
    <Compile Include="Rendering\DefaultRenderLoop.cs" />
    <Compile Include="Rendering\IRenderLayerFactory.cs" />
    <Compile Include="Rendering\IVisualBrushRenderer.cs" />
    <Compile Include="Rendering\IVisualBrushInitialize.cs" />
    <Compile Include="Rendering\RendererBase.cs" />
    <Compile Include="Rendering\RenderLayer.cs" />
    <Compile Include="Rendering\RenderLayers.cs" />
    <Compile Include="Rendering\SceneGraph\DeferredDrawingContextImpl.cs" />
    <Compile Include="Rendering\SceneGraph\BrushDrawOperation.cs" />
    <Compile Include="Rendering\SceneGraph\GeometryNode.cs" />
    <Compile Include="Rendering\SceneGraph\IDrawOperation.cs" />
    <Compile Include="Rendering\SceneGraph\ImageNode.cs" />
    <Compile Include="Rendering\SceneGraph\ISceneBuilder.cs" />
    <Compile Include="Rendering\SceneGraph\IVisualNode.cs" />
    <Compile Include="Rendering\SceneGraph\LineNode.cs" />
    <Compile Include="Media\Immutable\ImmutableVisualBrush.cs" />
    <Compile Include="Media\Immutable\ImmutableImageBrush.cs" />
    <Compile Include="Rendering\SceneGraph\RectangleNode.cs" />
    <Compile Include="Rendering\SceneGraph\Scene.cs" />
    <Compile Include="Rendering\SceneGraph\SceneBuilder.cs" />
    <Compile Include="Rendering\SceneGraph\SceneLayer.cs" />
    <Compile Include="Rendering\SceneGraph\SceneLayers.cs" />
    <Compile Include="Rendering\SceneGraph\TextNode.cs" />
    <Compile Include="Rendering\SceneGraph\VisualNode.cs" />
    <Compile Include="Rendering\Utilities\TileBrushCalculator.cs" />
    <Compile Include="Rendering\ZIndexComparer.cs" />
    <Compile Include="RenderTargetCorruptedException.cs" />
    <Compile Include="Size.cs" />
    <Compile Include="Thickness.cs" />
    <Compile Include="Vector.cs" />
    <Compile Include="VisualTree\IVisual.cs" />
    <Compile Include="Media\Imaging\Bitmap.cs" />
    <Compile Include="Media\Imaging\IBitmap.cs" />
    <Compile Include="Media\Imaging\RenderTargetBitmap.cs" />
    <Compile Include="Media\TranslateTransform.cs" />
    <Compile Include="Media\PathMarkupParser.cs" />
    <Compile Include="Media\Pen.cs" />
    <Compile Include="Media\EllipseGeometry.cs" />
    <Compile Include="Media\RectangleGeometry.cs" />
    <Compile Include="Media\MatrixTransform.cs" />
    <Compile Include="Media\RotateTransform.cs" />
    <Compile Include="Media\SolidColorBrush.cs" />
    <Compile Include="Media\StreamGeometry.cs" />
    <Compile Include="Media\StreamGeometryContext.cs" />
    <Compile Include="Media\Stretch.cs" />
    <Compile Include="Media\SweepDirection.cs" />
    <Compile Include="Media\TextHitTestResult.cs" />
    <Compile Include="Media\Transform.cs" />
    <Compile Include="Media\TileBrush.cs" />
    <Compile Include="Media\ImageBrush.cs" />
    <Compile Include="Media\VisualBrush.cs" />
    <Compile Include="Platform\IPlatformSettings.cs" />
    <Compile Include="Platform\IFormattedTextImpl.cs" />
    <Compile Include="Platform\IBitmapImpl.cs" />
    <Compile Include="Platform\IGeometryImpl.cs" />
    <Compile Include="Platform\IPlatformRenderInterface.cs" />
    <Compile Include="Platform\IRenderTarget.cs" />
    <Compile Include="Platform\IRenderTargetBitmapImpl.cs" />
    <Compile Include="Platform\IStreamGeometryContextImpl.cs" />
    <Compile Include="Platform\IStreamGeometryImpl.cs" />
    <Compile Include="Properties\AssemblyInfo.cs" />
    <Compile Include="Rendering\IRenderRoot.cs" />
    <Compile Include="VisualExtensions.cs" />
    <Compile Include="Visual.cs" />
    <Compile Include="VisualTreeAttachmentEventArgs.cs" />
    <Compile Include="VisualTree\IHostedVisualTreeRoot.cs" />
    <Compile Include="VisualTree\IVisualTreeHost.cs" />
    <Compile Include="VisualTree\TransformedBounds.cs" />
    <Compile Include="VisualTree\BoundsTracker.cs" />
    <Compile Include="VisualTree\VisualExtensions.cs" />
=======
>>>>>>> 3381c490
  </ItemGroup>
  <ItemGroup>
    <PackageReference Include="System.Reactive" Version="3.0.0" />
    <PackageReference Include="System.Reactive.Core" Version="3.0.0" />
    <PackageReference Include="System.Reactive.Interfaces" Version="3.0.0" />
    <PackageReference Include="System.Reactive.Linq" Version="3.0.0" />
    <PackageReference Include="System.Reactive.PlatformServices" Version="3.0.0" />
  </ItemGroup>
<<<<<<< HEAD
  <ItemGroup>
    <Reference Include="System.Reactive.Core, Version=3.0.0.0, Culture=neutral, PublicKeyToken=94bc3704cddfc263, processorArchitecture=MSIL">
      <HintPath>..\..\packages\System.Reactive.Core.3.0.0\lib\netstandard1.1\System.Reactive.Core.dll</HintPath>
      <Private>True</Private>
    </Reference>
    <Reference Include="System.Reactive.Interfaces, Version=3.0.0.0, Culture=neutral, PublicKeyToken=94bc3704cddfc263, processorArchitecture=MSIL">
      <HintPath>..\..\packages\System.Reactive.Interfaces.3.0.0\lib\netstandard1.0\System.Reactive.Interfaces.dll</HintPath>
      <Private>True</Private>
    </Reference>
    <Reference Include="System.Reactive.Linq, Version=3.0.0.0, Culture=neutral, PublicKeyToken=94bc3704cddfc263, processorArchitecture=MSIL">
      <HintPath>..\..\packages\System.Reactive.Linq.3.0.0\lib\netstandard1.1\System.Reactive.Linq.dll</HintPath>
      <Private>True</Private>
    </Reference>
    <Reference Include="System.Reactive.PlatformServices, Version=3.0.0.0, Culture=neutral, PublicKeyToken=94bc3704cddfc263, processorArchitecture=MSIL">
      <HintPath>..\..\packages\System.Reactive.PlatformServices.3.0.0\lib\netstandard1.0\System.Reactive.PlatformServices.dll</HintPath>
      <Private>True</Private>
    </Reference>
  </ItemGroup>
  <ItemGroup>
    <Folder Include="Rendering\SceneGraph\Media\" />
  </ItemGroup>
  <Import Project="$(MSBuildExtensionsPath32)\Microsoft\Portable\$(TargetFrameworkVersion)\Microsoft.Portable.CSharp.targets" />
  <!-- To modify your build process, add your task inside one of the targets below and uncomment it. 
       Other similar extension points exist, see Microsoft.Common.targets.
  <Target Name="BeforeBuild">
  </Target>
  <Target Name="AfterBuild">
  </Target>
  -->
=======
>>>>>>> 3381c490
</Project><|MERGE_RESOLUTION|>--- conflicted
+++ resolved
@@ -33,156 +33,6 @@
     <Compile Include="..\Shared\SharedAssemblyInfo.cs">
       <Link>Properties\SharedAssemblyInfo.cs</Link>
     </Compile>
-<<<<<<< HEAD
-    <Compile Include="Animation\PageSlide.cs" />
-    <Compile Include="Animation\CrossFade.cs" />
-    <Compile Include="Animation\IPageTransition.cs" />
-    <Compile Include="INamed.cs" />
-    <Compile Include="Matrix.cs" />
-    <Compile Include="Media\AlignmentY.cs" />
-    <Compile Include="Media\AlignmentX.cs" />
-    <Compile Include="Media\ArcSegment.cs" />
-    <Compile Include="Media\BezierSegment .cs" />
-    <Compile Include="Media\Brush.cs" />
-    <Compile Include="Media\Brushes.cs" />
-    <Compile Include="Media\BrushMappingMode.cs" />
-    <Compile Include="Media\Color.cs" />
-    <Compile Include="Media\Colors.cs" />
-    <Compile Include="Media\IGradientBrush.cs" />
-    <Compile Include="Media\IImageBrush.cs" />
-    <Compile Include="Media\ILinearGradientBrush.cs" />
-    <Compile Include="Media\Immutable\ImmutableGradientBrush.cs" />
-    <Compile Include="Media\Immutable\ImmutableRadialGradientBrush.cs" />
-    <Compile Include="Media\Immutable\ImmutableLinearGradientBrush.cs" />
-    <Compile Include="Media\Immutable\ImmutableTileBrush.cs" />
-    <Compile Include="Media\Immutable\ImmutableSolidColorBrush.cs" />
-    <Compile Include="Media\IMutableBrush.cs" />
-    <Compile Include="Media\IRadialGradientBrush.cs" />
-    <Compile Include="Media\ITileBrush.cs" />
-    <Compile Include="Media\IVisualBrush.cs" />
-    <Compile Include="Media\Imaging\WritableBitmap.cs" />
-    <Compile Include="Media\TextWrapping.cs" />
-    <Compile Include="Media\TransformGroup.cs" />
-    <Compile Include="Media\DashStyle.cs" />
-    <Compile Include="Media\DrawingContext.cs" />
-    <Compile Include="Media\FillRule.cs" />
-    <Compile Include="Media\GradientBrush.cs" />
-    <Compile Include="Media\GradientSpreadMethod.cs" />
-    <Compile Include="Media\GradientStop.cs" />
-    <Compile Include="Media\IBrush.cs" />
-    <Compile Include="Media\ISolidColorBrush.cs" />
-    <Compile Include="Media\LineGeometry.cs" />
-    <Compile Include="Media\LineSegment.cs" />
-    <Compile Include="Media\PathGeometryCollections.cs" />
-    <Compile Include="Media\PathFigure.cs" />
-    <Compile Include="Media\PathGeometry.cs" />
-    <Compile Include="Media\PathSegment.cs" />
-    <Compile Include="Media\PenLineJoin.cs" />
-    <Compile Include="Media\PolylineGeometry.cs" />
-    <Compile Include="Media\QuadraticBezierSegment .cs" />
-    <Compile Include="Media\RadialGradientBrush.cs" />
-    <Compile Include="Media\LinearGradientBrush.cs" />
-    <Compile Include="Media\MediaExtensions.cs" />
-    <Compile Include="Media\PenLineCap.cs" />
-    <Compile Include="Media\ScaleTransform.cs" />
-    <Compile Include="Media\TextAlignment.cs" />
-    <Compile Include="Media\FontWeight.cs" />
-    <Compile Include="Media\FontStyle.cs" />
-    <Compile Include="Media\FormattedTextLine.cs" />
-    <Compile Include="Media\FormattedText.cs" />
-    <Compile Include="Media\Geometry.cs" />
-    <Compile Include="Media\IDrawingContextImpl.cs" />
-    <Compile Include="Platform\ExportRenderingSubsystemAttribute.cs" />
-    <Compile Include="Point.cs" />
-    <Compile Include="Rect.cs" />
-    <Compile Include="RelativePoint.cs" />
-    <Compile Include="RelativeRect.cs" />
-    <Compile Include="Rendering\DefaultRenderLayerFactory.cs" />
-    <Compile Include="Rendering\DeferredRenderer.cs" />
-    <Compile Include="Rendering\DirtyVisuals.cs" />
-    <Compile Include="Rendering\DisplayDirtyRect.cs" />
-    <Compile Include="Rendering\DisplayDirtyRects.cs" />
-    <Compile Include="Platform\ILockedFramebuffer.cs" />
-    <Compile Include="Platform\IModuleEnvironmentChecker.cs" />
-    <Compile Include="Platform\IWritableBitmapImpl.cs" />
-    <Compile Include="Platform\PixelFormat.cs" />
-    <Compile Include="Rendering\IRenderer.cs" />
-    <Compile Include="Rendering\IRendererFactory.cs" />
-    <Compile Include="Rendering\IRenderLoop.cs" />
-    <Compile Include="Rendering\DirtyRects.cs" />
-    <Compile Include="Rendering\ImmediateRenderer.cs" />
-    <Compile Include="Rendering\DefaultRenderLoop.cs" />
-    <Compile Include="Rendering\IRenderLayerFactory.cs" />
-    <Compile Include="Rendering\IVisualBrushRenderer.cs" />
-    <Compile Include="Rendering\IVisualBrushInitialize.cs" />
-    <Compile Include="Rendering\RendererBase.cs" />
-    <Compile Include="Rendering\RenderLayer.cs" />
-    <Compile Include="Rendering\RenderLayers.cs" />
-    <Compile Include="Rendering\SceneGraph\DeferredDrawingContextImpl.cs" />
-    <Compile Include="Rendering\SceneGraph\BrushDrawOperation.cs" />
-    <Compile Include="Rendering\SceneGraph\GeometryNode.cs" />
-    <Compile Include="Rendering\SceneGraph\IDrawOperation.cs" />
-    <Compile Include="Rendering\SceneGraph\ImageNode.cs" />
-    <Compile Include="Rendering\SceneGraph\ISceneBuilder.cs" />
-    <Compile Include="Rendering\SceneGraph\IVisualNode.cs" />
-    <Compile Include="Rendering\SceneGraph\LineNode.cs" />
-    <Compile Include="Media\Immutable\ImmutableVisualBrush.cs" />
-    <Compile Include="Media\Immutable\ImmutableImageBrush.cs" />
-    <Compile Include="Rendering\SceneGraph\RectangleNode.cs" />
-    <Compile Include="Rendering\SceneGraph\Scene.cs" />
-    <Compile Include="Rendering\SceneGraph\SceneBuilder.cs" />
-    <Compile Include="Rendering\SceneGraph\SceneLayer.cs" />
-    <Compile Include="Rendering\SceneGraph\SceneLayers.cs" />
-    <Compile Include="Rendering\SceneGraph\TextNode.cs" />
-    <Compile Include="Rendering\SceneGraph\VisualNode.cs" />
-    <Compile Include="Rendering\Utilities\TileBrushCalculator.cs" />
-    <Compile Include="Rendering\ZIndexComparer.cs" />
-    <Compile Include="RenderTargetCorruptedException.cs" />
-    <Compile Include="Size.cs" />
-    <Compile Include="Thickness.cs" />
-    <Compile Include="Vector.cs" />
-    <Compile Include="VisualTree\IVisual.cs" />
-    <Compile Include="Media\Imaging\Bitmap.cs" />
-    <Compile Include="Media\Imaging\IBitmap.cs" />
-    <Compile Include="Media\Imaging\RenderTargetBitmap.cs" />
-    <Compile Include="Media\TranslateTransform.cs" />
-    <Compile Include="Media\PathMarkupParser.cs" />
-    <Compile Include="Media\Pen.cs" />
-    <Compile Include="Media\EllipseGeometry.cs" />
-    <Compile Include="Media\RectangleGeometry.cs" />
-    <Compile Include="Media\MatrixTransform.cs" />
-    <Compile Include="Media\RotateTransform.cs" />
-    <Compile Include="Media\SolidColorBrush.cs" />
-    <Compile Include="Media\StreamGeometry.cs" />
-    <Compile Include="Media\StreamGeometryContext.cs" />
-    <Compile Include="Media\Stretch.cs" />
-    <Compile Include="Media\SweepDirection.cs" />
-    <Compile Include="Media\TextHitTestResult.cs" />
-    <Compile Include="Media\Transform.cs" />
-    <Compile Include="Media\TileBrush.cs" />
-    <Compile Include="Media\ImageBrush.cs" />
-    <Compile Include="Media\VisualBrush.cs" />
-    <Compile Include="Platform\IPlatformSettings.cs" />
-    <Compile Include="Platform\IFormattedTextImpl.cs" />
-    <Compile Include="Platform\IBitmapImpl.cs" />
-    <Compile Include="Platform\IGeometryImpl.cs" />
-    <Compile Include="Platform\IPlatformRenderInterface.cs" />
-    <Compile Include="Platform\IRenderTarget.cs" />
-    <Compile Include="Platform\IRenderTargetBitmapImpl.cs" />
-    <Compile Include="Platform\IStreamGeometryContextImpl.cs" />
-    <Compile Include="Platform\IStreamGeometryImpl.cs" />
-    <Compile Include="Properties\AssemblyInfo.cs" />
-    <Compile Include="Rendering\IRenderRoot.cs" />
-    <Compile Include="VisualExtensions.cs" />
-    <Compile Include="Visual.cs" />
-    <Compile Include="VisualTreeAttachmentEventArgs.cs" />
-    <Compile Include="VisualTree\IHostedVisualTreeRoot.cs" />
-    <Compile Include="VisualTree\IVisualTreeHost.cs" />
-    <Compile Include="VisualTree\TransformedBounds.cs" />
-    <Compile Include="VisualTree\BoundsTracker.cs" />
-    <Compile Include="VisualTree\VisualExtensions.cs" />
-=======
->>>>>>> 3381c490
   </ItemGroup>
   <ItemGroup>
     <PackageReference Include="System.Reactive" Version="3.0.0" />
@@ -191,36 +41,4 @@
     <PackageReference Include="System.Reactive.Linq" Version="3.0.0" />
     <PackageReference Include="System.Reactive.PlatformServices" Version="3.0.0" />
   </ItemGroup>
-<<<<<<< HEAD
-  <ItemGroup>
-    <Reference Include="System.Reactive.Core, Version=3.0.0.0, Culture=neutral, PublicKeyToken=94bc3704cddfc263, processorArchitecture=MSIL">
-      <HintPath>..\..\packages\System.Reactive.Core.3.0.0\lib\netstandard1.1\System.Reactive.Core.dll</HintPath>
-      <Private>True</Private>
-    </Reference>
-    <Reference Include="System.Reactive.Interfaces, Version=3.0.0.0, Culture=neutral, PublicKeyToken=94bc3704cddfc263, processorArchitecture=MSIL">
-      <HintPath>..\..\packages\System.Reactive.Interfaces.3.0.0\lib\netstandard1.0\System.Reactive.Interfaces.dll</HintPath>
-      <Private>True</Private>
-    </Reference>
-    <Reference Include="System.Reactive.Linq, Version=3.0.0.0, Culture=neutral, PublicKeyToken=94bc3704cddfc263, processorArchitecture=MSIL">
-      <HintPath>..\..\packages\System.Reactive.Linq.3.0.0\lib\netstandard1.1\System.Reactive.Linq.dll</HintPath>
-      <Private>True</Private>
-    </Reference>
-    <Reference Include="System.Reactive.PlatformServices, Version=3.0.0.0, Culture=neutral, PublicKeyToken=94bc3704cddfc263, processorArchitecture=MSIL">
-      <HintPath>..\..\packages\System.Reactive.PlatformServices.3.0.0\lib\netstandard1.0\System.Reactive.PlatformServices.dll</HintPath>
-      <Private>True</Private>
-    </Reference>
-  </ItemGroup>
-  <ItemGroup>
-    <Folder Include="Rendering\SceneGraph\Media\" />
-  </ItemGroup>
-  <Import Project="$(MSBuildExtensionsPath32)\Microsoft\Portable\$(TargetFrameworkVersion)\Microsoft.Portable.CSharp.targets" />
-  <!-- To modify your build process, add your task inside one of the targets below and uncomment it. 
-       Other similar extension points exist, see Microsoft.Common.targets.
-  <Target Name="BeforeBuild">
-  </Target>
-  <Target Name="AfterBuild">
-  </Target>
-  -->
-=======
->>>>>>> 3381c490
 </Project>
--- conflicted
+++ resolved
@@ -185,14 +185,9 @@
                 .Bind<IInputManager>().ToConstant(InputManager)
                 .Bind<IKeyboardNavigationHandler>().ToTransient<KeyboardNavigationHandler>()
                 .Bind<IStyler>().ToConstant(_styler)
-<<<<<<< HEAD
                 .Bind<ILayoutManager>().ToSingleton<LayoutManager>()
-                .Bind<IRenderQueueManager>().ToTransient<RenderQueueManager>();
-=======
-                .Bind<ILayoutManager>().ToTransient<LayoutManager>()
                 .Bind<IRenderQueueManager>().ToTransient<RenderQueueManager>()
                 .Bind<IApplicationLifecycle>().ToConstant(this);
->>>>>>> eea17850
         }
 
         /// <summary>

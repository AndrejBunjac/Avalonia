using Avalonia.Media;
using Avalonia.Media.Imaging;
using Avalonia.RenderHelpers;
using SkiaSharp;
using System;
using System.Collections.Generic;
using System.Linq;
using Avalonia.Platform;

namespace Avalonia.Skia
{
    internal class DrawingContextImpl : IDrawingContextImpl
    {
        private readonly Matrix? _postTransform;
        private readonly IDisposable[] _disposables;
        private Stack<PaintWrapper> maskStack = new Stack<PaintWrapper>();
        
        public SKCanvas Canvas { get; private set; }

        public DrawingContextImpl(SKCanvas canvas, Matrix? postTransform = null, params IDisposable[] disposables)
        {
            if (postTransform.HasValue && !postTransform.Value.IsIdentity)
                _postTransform = postTransform;
            _disposables = disposables;
            Canvas = canvas;
<<<<<<< HEAD
=======
            Canvas.Clear();
            Transform = Matrix.Identity;
>>>>>>> 4d3d42b6
        }

        public void Clear(Color color)
        {
            Canvas.Clear(color.ToSKColor());
        }

        public void DrawImage(IBitmapImpl source, double opacity, Rect sourceRect, Rect destRect)
        {
            var impl = (BitmapImpl)source;
            var s = sourceRect.ToSKRect();
            var d = destRect.ToSKRect();
            using (var paint = new SKPaint()
                    { Color = new SKColor(255, 255, 255, (byte)(255 * opacity)) })
            {
                Canvas.DrawBitmap(impl.Bitmap, s, d, paint);
            }
        }

        public void DrawImage(IBitmapImpl source, IBrush opacityMask, Rect opacityMaskRect, Rect destRect)
        {
            throw new NotImplementedException();
        }

        public void DrawLine(Pen pen, Point p1, Point p2)
        {
            using (var paint = CreatePaint(pen, new Size(Math.Abs(p2.X - p1.X), Math.Abs(p2.Y - p1.Y))))
            {
                Canvas.DrawLine((float)p1.X, (float)p1.Y, (float)p2.X, (float)p2.Y, paint.Paint);
            }
        }

        public void DrawGeometry(IBrush brush, Pen pen, IGeometryImpl geometry)
        {
            var impl = (StreamGeometryImpl)geometry;
            var size = geometry.Bounds.Size;

            using (var fill = brush != null ? CreatePaint(brush, size) : default(PaintWrapper))
            using (var stroke = pen?.Brush != null ? CreatePaint(pen, size) : default(PaintWrapper))
            {
                if (fill.Paint != null)
                {
                    Canvas.DrawPath(impl.EffectivePath, fill.Paint);
                }
                if (stroke.Paint != null)
                {
                    Canvas.DrawPath(impl.EffectivePath, stroke.Paint);
                }
            }
        }

        private struct PaintState : IDisposable
        {
            private readonly SKColor _color;
            private readonly SKShader _shader;
            private readonly SKPaint _paint;

            public PaintState(SKPaint paint, SKColor color, SKShader shader)
            {
                _paint = paint;
                _color = color;
                _shader = shader;
            }

            public void Dispose()
            {
                _paint.Color = _color;
                _paint.Shader = _shader;
            }
        }

        internal struct PaintWrapper : IDisposable
        {
            //We are saving memory allocations there
            //TODO: add more disposable fields if needed
            public readonly SKPaint Paint;

            private IDisposable _disposable1;

            public IDisposable ApplyTo(SKPaint paint)
            {
                var state = new PaintState(paint, paint.Color, paint.Shader);

                paint.Color = Paint.Color;
                paint.Shader = Paint.Shader;

                return state;
            }

            public void AddDisposable(IDisposable disposable)
            {
                if (_disposable1 == null)
                    _disposable1 = disposable;
                else
                    throw new InvalidOperationException();
            }

            public PaintWrapper(SKPaint paint)
            {
                Paint = paint;
                _disposable1 = null;
            }

            public void Dispose()
            {
                Paint?.Dispose();
                _disposable1?.Dispose();
            }
        }

        internal PaintWrapper CreatePaint(IBrush brush, Size targetSize)
        {
            SKPaint paint = new SKPaint();
            var rv = new PaintWrapper(paint);
            paint.IsStroke = false;

            // TODO: SkiaSharp does not contain alpha yet!
            double opacity = brush.Opacity * _currentOpacity;
            //paint.SetAlpha(paint.GetAlpha() * opacity);
            paint.IsAntialias = true;

            SKColor color = new SKColor(255, 255, 255, 255);

            var solid = brush as ISolidColorBrush;
            if (solid != null)
                color = solid.Color.ToSKColor();

            paint.Color = (new SKColor(color.Red, color.Green, color.Blue, (byte)(color.Alpha * opacity)));

            if (solid != null)
            {
                return rv;
            }

            var gradient = brush as GradientBrush;
            if (gradient != null)
            {
                var tileMode = gradient.SpreadMethod.ToSKShaderTileMode();
                var stopColors = gradient.GradientStops.Select(s => s.Color.ToSKColor()).ToArray();
                var stopOffsets = gradient.GradientStops.Select(s => (float)s.Offset).ToArray();

                var linearGradient = brush as LinearGradientBrush;
                if (linearGradient != null)
                {
                    var start = linearGradient.StartPoint.ToPixels(targetSize).ToSKPoint();
                    var end = linearGradient.EndPoint.ToPixels(targetSize).ToSKPoint();

                    // would be nice to cache these shaders possibly?
                    var shader = SKShader.CreateLinearGradient(start, end, stopColors, stopOffsets, tileMode);
                    paint.Shader = shader;
                    shader.Dispose();
                }
                else
                {
                    var radialGradient = brush as RadialGradientBrush;
                    if (radialGradient != null)
                    {
                        var center = radialGradient.Center.ToPixels(targetSize).ToSKPoint();
                        var radius = (float)radialGradient.Radius;

                        // TODO: There is no SetAlpha in SkiaSharp
                        //paint.setAlpha(128);

                        // would be nice to cache these shaders possibly?
                        var shader = SKShader.CreateRadialGradient(center, radius, stopColors, stopOffsets, tileMode);
                        paint.Shader = shader;
                        shader.Dispose();
                    }
                }

                return rv;
            }

            var tileBrush = brush as TileBrush;
            if (tileBrush != null)
            {
                var helper = new TileBrushImplHelper(tileBrush, targetSize);
                var bitmap = new BitmapImpl((int)helper.IntermediateSize.Width, (int)helper.IntermediateSize.Height);
                rv.AddDisposable(bitmap);
                using (var ctx = bitmap.CreateDrawingContext(null))
                    helper.DrawIntermediate(new DrawingContext(ctx));
                SKMatrix translation = SKMatrix.MakeTranslation(-(float)helper.DestinationRect.X, -(float)helper.DestinationRect.Y);
                SKShaderTileMode tileX =
                    tileBrush.TileMode == TileMode.None
                        ? SKShaderTileMode.Clamp
                        : tileBrush.TileMode == TileMode.FlipX || tileBrush.TileMode == TileMode.FlipXY
                            ? SKShaderTileMode.Mirror
                            : SKShaderTileMode.Repeat;

                SKShaderTileMode tileY =
                    tileBrush.TileMode == TileMode.None
                        ? SKShaderTileMode.Clamp
                        : tileBrush.TileMode == TileMode.FlipY || tileBrush.TileMode == TileMode.FlipXY
                            ? SKShaderTileMode.Mirror
                            : SKShaderTileMode.Repeat;
                paint.Shader = SKShader.CreateBitmap(bitmap.Bitmap, tileX, tileY, translation);
                paint.Shader.Dispose();
            }

            return rv;
        }

        private PaintWrapper CreatePaint(Pen pen, Size targetSize)
        {
            var rv = CreatePaint(pen.Brush, targetSize);
            var paint = rv.Paint;

            paint.IsStroke = true;
            paint.StrokeWidth = (float)pen.Thickness;

            if (pen.StartLineCap == PenLineCap.Round)
                paint.StrokeCap = SKStrokeCap.Round;
            else if (pen.StartLineCap == PenLineCap.Square)
                paint.StrokeCap = SKStrokeCap.Square;
            else
                paint.StrokeCap = SKStrokeCap.Butt;

            if (pen.LineJoin == PenLineJoin.Miter)
                paint.StrokeJoin = SKStrokeJoin.Mitter;
            else if (pen.LineJoin == PenLineJoin.Round)
                paint.StrokeJoin = SKStrokeJoin.Round;
            else
                paint.StrokeJoin = SKStrokeJoin.Bevel;

            paint.StrokeMiter = (float)pen.MiterLimit;

            if (pen.DashStyle?.Dashes != null && pen.DashStyle.Dashes.Count > 0)
            {
                var pe = SKPathEffect.CreateDash(
                    pen.DashStyle?.Dashes.Select(x => (float)x).ToArray(),
                    (float)pen.DashStyle.Offset);
                paint.PathEffect = pe;
                rv.AddDisposable(pe);
            }

            return rv;
        }

        public void DrawRectangle(Pen pen, Rect rect, float cornerRadius = 0)
        {
            using (var paint = CreatePaint(pen, rect.Size))
            {
                var rc = rect.ToSKRect();
                if (cornerRadius == 0)
                {
                    Canvas.DrawRect(rc, paint.Paint);
                }
                else
                {
                    Canvas.DrawRoundRect(rc, cornerRadius, cornerRadius, paint.Paint);
                }
            }
        }

        public void FillRectangle(IBrush brush, Rect rect, float cornerRadius = 0)
        {
            using (var paint = CreatePaint(brush, rect.Size))
            {
                var rc = rect.ToSKRect();
                if (cornerRadius == 0)
                {
                    Canvas.DrawRect(rc, paint.Paint);
                }
                else
                {
                    Canvas.DrawRoundRect(rc, cornerRadius, cornerRadius, paint.Paint);
                }
            }
        }

        public void DrawText(IBrush foreground, Point origin, IFormattedTextImpl text)
        {
            using (var paint = CreatePaint(foreground, text.Size))
            {
                var textImpl = text as FormattedTextImpl;
                textImpl.Draw(this, Canvas, origin.ToSKPoint(), paint);
            }
        }

        public void PushClip(Rect clip)
        {
            Canvas.Save();
            Canvas.ClipRect(clip.ToSKRect());
        }

        public void PopClip()
        {
            Canvas.Restore();
        }

        private double _currentOpacity = 1.0f;
        private readonly Stack<double> _opacityStack = new Stack<double>();

        public void PushOpacity(double opacity)
        {
            _opacityStack.Push(_currentOpacity);
            _currentOpacity *= opacity;
        }

        public void PopOpacity()
        {
            _currentOpacity = _opacityStack.Pop();
        }

        public virtual void Dispose()
        {
            if(_disposables!=null)
                foreach (var disposable in _disposables)
                    disposable?.Dispose();
        }

        public void PushGeometryClip(IGeometryImpl clip)
        {
            Canvas.Save();
            Canvas.ClipPath(((StreamGeometryImpl)clip).EffectivePath);
        }

        public void PopGeometryClip()
        {
            Canvas.Restore();
        }

        public void PushOpacityMask(IBrush mask, Rect bounds)
        {
            Canvas.SaveLayer(new SKPaint());
            maskStack.Push(CreatePaint(mask, bounds.Size));
        }

        public void PopOpacityMask()
        {
            Canvas.SaveLayer(new SKPaint { XferMode = SKXferMode.DstIn });
            using (var paintWrapper = maskStack.Pop())
            {
                Canvas.DrawPaint(paintWrapper.Paint);
            }
            Canvas.Restore();
            Canvas.Restore();
        }

        private Matrix _currentTransform;

        public Matrix Transform
        {
            get { return _currentTransform; }
            set
            {
                if (_currentTransform == value)
                    return;

                _currentTransform = value;
                var transform = value;
                if (_postTransform.HasValue)
                    transform *= _postTransform.Value;
                Canvas.SetMatrix(transform.ToSKMatrix());
            }
        }
    }
}<|MERGE_RESOLUTION|>--- conflicted
+++ resolved
@@ -23,11 +23,8 @@
                 _postTransform = postTransform;
             _disposables = disposables;
             Canvas = canvas;
-<<<<<<< HEAD
-=======
             Canvas.Clear();
             Transform = Matrix.Identity;
->>>>>>> 4d3d42b6
         }
 
         public void Clear(Color color)

// Copyright (c) The Avalonia Project. All rights reserved.
// Licensed under the MIT license. See licence.md file in the project root for full license information.

using System;
using System.IO;
using Avalonia.Platform;
using Avalonia.Rendering;
using Avalonia.Skia.Helpers;
using SkiaSharp;

namespace Avalonia.Skia
{
    /// <summary>
    /// Skia render target that writes to a surface.
    /// </summary>
    public class SurfaceRenderTarget : IRenderTargetBitmapImpl, IDrawableBitmapImpl
    {
        private readonly SKSurface _surface;
        private readonly SKCanvas _canvas;
        private readonly bool _disableLcdRendering;
        private readonly GRContext _grContext;
        
        /// <summary>
        /// Create new surface render target.
        /// </summary>
        /// <param name="createInfo">Create info.</param>
        public SurfaceRenderTarget(CreateInfo createInfo)
        {
<<<<<<< HEAD
            PixelSize = new PixelSize(createInfo.Width, createInfo.Height);
            Dpi = createInfo.Dpi;

            _disableLcdRendering = createInfo.DisableTextLcdRendering;
            _surface = CreateSurface(PixelSize.Width, PixelSize.Height, createInfo.Format);
=======
            PixelWidth = createInfo.Width;
            PixelHeight = createInfo.Height;
            _dpi = createInfo.Dpi;
            _disableLcdRendering = createInfo.DisableTextLcdRendering;
            _grContext = createInfo.GrContext;
            _surface = CreateSurface(createInfo.GrContext, PixelWidth, PixelHeight, createInfo.Format);
>>>>>>> 6cc82b41

            _canvas = _surface?.Canvas;

            if (_surface == null || _canvas == null)
            {
                throw new InvalidOperationException("Failed to create Skia render target surface");
            }
        }

        /// <summary>
        /// Create backing Skia surface.
        /// </summary>
        /// <param name="width">Width.</param>
        /// <param name="height">Height.</param>
        /// <param name="format">Format.</param>
        /// <returns></returns>
        private static SKSurface CreateSurface(GRContext gpu, int width, int height, PixelFormat? format)
        {
            var imageInfo = MakeImageInfo(width, height, format);
            if (gpu != null)
                return SKSurface.Create(gpu, false, imageInfo);
            return SKSurface.Create(imageInfo);
        }

        /// <inheritdoc />
        public void Dispose()
        {
            _canvas.Dispose();
            _surface.Dispose();
        }

        /// <inheritdoc />
        public IDrawingContextImpl CreateDrawingContext(IVisualBrushRenderer visualBrushRenderer)
        {
            _canvas.RestoreToCount(-1);
            _canvas.ResetMatrix();
            
            var createInfo = new DrawingContextImpl.CreateInfo
            {
                Canvas = _canvas,
                Dpi = Dpi,
                VisualBrushRenderer = visualBrushRenderer,
                DisableTextLcdRendering = _disableLcdRendering,
                GrContext = _grContext
            };

            return new DrawingContextImpl(createInfo);
        }

        /// <inheritdoc />
        public Vector Dpi { get; }

        /// <inheritdoc />
        public PixelSize PixelSize { get; }

        /// <inheritdoc />
        public void Save(string fileName)
        {
            using (var image = SnapshotImage())
            {
                ImageSavingHelper.SaveImage(image, fileName);
            }
        }

        /// <inheritdoc />
        public void Save(Stream stream)
        {
            using (var image = SnapshotImage())
            {
                ImageSavingHelper.SaveImage(image, stream);
            }
        }

        /// <inheritdoc />
        public void Draw(DrawingContextImpl context, SKRect sourceRect, SKRect destRect, SKPaint paint)
        {
            using (var image = SnapshotImage())
            {
                context.Canvas.DrawImage(image, sourceRect, destRect, paint);
            }
        }
        
        /// <summary>
        /// Create Skia image snapshot from a surface.
        /// </summary>
        /// <returns>Image snapshot.</returns>
        public SKImage SnapshotImage()
        {
            return _surface.Snapshot();
        }

        /// <summary>
        /// Create image info for given parameters.
        /// </summary>
        /// <param name="width">Width.</param>
        /// <param name="height">Height.</param>
        /// <param name="format">Format.</param>
        /// <returns></returns>
        private static SKImageInfo MakeImageInfo(int width, int height, PixelFormat? format)
        {
            var colorType = PixelFormatHelper.ResolveColorType(format);

            return new SKImageInfo(width, height, colorType, SKAlphaType.Premul);
        }

        /// <summary>
        /// Create info of a surface render target.
        /// </summary>
        public struct CreateInfo
        {
            /// <summary>
            /// Width of a render target.
            /// </summary>
            public int Width;

            /// <summary>
            /// Height of a render target.
            /// </summary>
            public int Height;

            /// <summary>
            /// Dpi used when rendering to a surface.
            /// </summary>
            public Vector Dpi;

            /// <summary>
            /// Pixel format of a render target.
            /// </summary>
            public PixelFormat? Format;

            /// <summary>
            /// Render text without Lcd rendering.
            /// </summary>
            public bool DisableTextLcdRendering;

            /// <summary>
            /// GPU-accelerated context (optional)
            /// </summary>
            public GRContext GrContext;
        }
    }
}<|MERGE_RESOLUTION|>--- conflicted
+++ resolved
@@ -26,20 +26,12 @@
         /// <param name="createInfo">Create info.</param>
         public SurfaceRenderTarget(CreateInfo createInfo)
         {
-<<<<<<< HEAD
             PixelSize = new PixelSize(createInfo.Width, createInfo.Height);
             Dpi = createInfo.Dpi;
 
             _disableLcdRendering = createInfo.DisableTextLcdRendering;
-            _surface = CreateSurface(PixelSize.Width, PixelSize.Height, createInfo.Format);
-=======
-            PixelWidth = createInfo.Width;
-            PixelHeight = createInfo.Height;
-            _dpi = createInfo.Dpi;
-            _disableLcdRendering = createInfo.DisableTextLcdRendering;
             _grContext = createInfo.GrContext;
-            _surface = CreateSurface(createInfo.GrContext, PixelWidth, PixelHeight, createInfo.Format);
->>>>>>> 6cc82b41
+            _surface = CreateSurface(createInfo.GrContext, PixelSize.Width, PixelSize.Height, createInfo.Format);
 
             _canvas = _surface?.Canvas;
 

--- conflicted
+++ resolved
@@ -1,11 +1,8 @@
 ﻿using System;
 using System.Diagnostics.CodeAnalysis;
 using System.Runtime.InteropServices;
-<<<<<<< HEAD
 using Avalonia.Automation.Peers;
-=======
 using System.Text;
->>>>>>> 415d6127
 using Avalonia.Controls;
 using Avalonia.Controls.Remote;
 using Avalonia.Input;
@@ -483,45 +480,6 @@
                 case WindowsMessage.WM_KILLFOCUS:
                     LostFocus?.Invoke();
                     break;
-
-<<<<<<< HEAD
-                case WindowsMessage.WM_GETOBJECT:
-                    if ((long)lParam == UiaRootObjectId)
-                    {
-                        var peer = ControlAutomationPeer.CreatePeerForElement((Control)_owner);
-                        var node = AutomationNode.GetOrCreate(peer);
-                        return UiaCoreProviderApi.UiaReturnRawElementProvider(_hwnd, wParam, lParam, node);
-                    }
-=======
-                case WindowsMessage.WM_INPUTLANGCHANGE:
-                    {
-                        UpdateInputMethod(lParam);
-                        // call DefWindowProc to pass to all children
-                        break;
-                    }
-                case WindowsMessage.WM_IME_SETCONTEXT:
-                    {
-                        // TODO if we implement preedit, disable the composition window:
-                        // lParam = new IntPtr((int)(((uint)lParam.ToInt64()) & ~ISC_SHOWUICOMPOSITIONWINDOW));
-                        UpdateInputMethod(GetKeyboardLayout(0));
-                        break;
-                    }
-                case WindowsMessage.WM_IME_CHAR:
-                case WindowsMessage.WM_IME_COMPOSITION:
-                case WindowsMessage.WM_IME_COMPOSITIONFULL:
-                case WindowsMessage.WM_IME_CONTROL:
-                case WindowsMessage.WM_IME_KEYDOWN:
-                case WindowsMessage.WM_IME_KEYUP:
-                case WindowsMessage.WM_IME_NOTIFY:
-                case WindowsMessage.WM_IME_SELECT:
-                    break;
-                case WindowsMessage.WM_IME_STARTCOMPOSITION:
-                    Imm32InputMethod.Current.IsComposing = true;
-                    break;
-                case WindowsMessage.WM_IME_ENDCOMPOSITION:
-                    Imm32InputMethod.Current.IsComposing = false;
->>>>>>> 415d6127
-                    break;
             }
 
 #if USE_MANAGED_DRAG

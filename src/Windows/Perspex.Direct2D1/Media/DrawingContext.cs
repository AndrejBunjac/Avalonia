--- conflicted
+++ resolved
@@ -165,11 +165,7 @@
                 var impl = (FormattedTextImpl)text.PlatformImpl;
 
                 using (var brush = this.CreateBrush(foreground, impl.Measure()))
-<<<<<<< HEAD
-                using (var renderer = new PerspexTextRenderer(this, this.renderTarget, brush))
-=======
                 using (var renderer = new PerspexTextRenderer(this, this.renderTarget, brush.PlatformBrush))
->>>>>>> 9d94c9de
                 {
                     impl.TextLayout.Draw(renderer, (float)origin.X, (float)origin.Y);
                 }
@@ -265,69 +261,6 @@
             });
         }
 
-<<<<<<< HEAD
-        /// <summary>
-        /// Creates a Direct2D brush from a Perspex brush.
-        /// </summary>
-        /// <param name="brush">The perspex brush.</param>
-        /// <param name="destinationSize">The size of the brush's target area.</param>
-        /// <returns>The Direct2D brush.</returns>
-        public Disposable<SharpDX.Direct2D1.Brush> CreateBrush(Perspex.Media.Brush brush, Size destinationSize)
-        {
-            var solidColorBrush = brush as Perspex.Media.SolidColorBrush;
-            var visualBrush = brush as Perspex.Media.VisualBrush;
-
-            if (solidColorBrush != null)
-            {
-                return new Disposable<SharpDX.Direct2D1.Brush>(
-                    new SharpDX.Direct2D1.SolidColorBrush(
-                        this.renderTarget,
-                        solidColorBrush.Color.ToDirect2D()));
-            }
-            else if (visualBrush != null)
-            {
-                return this.CreateBrush(visualBrush, destinationSize);
-            }
-            else
-            {
-                // TODO: Implement other brushes.
-                return new Disposable<SharpDX.Direct2D1.Brush>(
-                    new SharpDX.Direct2D1.SolidColorBrush(this.renderTarget, new Color4()));
-            }
-        }
-
-        /// <summary>
-        /// Creates a Direct2D <see cref="BitmapBrush"/> from a Perspex <see cref="VisualBrush"/>.
-        /// </summary>
-        /// <param name="brush">The perspex brush.</param>
-        /// <param name="destinationSize">The size of the brush's target area.</param>
-        /// <returns>The Direct2D brush.</returns>
-        private Disposable<SharpDX.Direct2D1.Brush> CreateBrush(VisualBrush brush, Size destinationSize)
-        {
-            var visual = brush.Visual;
-            var layoutable = visual as ILayoutable;
-
-            if (layoutable?.IsArrangeValid == false)
-            {
-                layoutable.Measure(Size.Infinity);
-                layoutable.Arrange(new Rect(layoutable.DesiredSize));
-            }
-
-            var sourceSize = layoutable.Bounds.Size;
-            var destinationRect = brush.DestinationRect.ToPixels(destinationSize);
-            var scale = brush.Stretch.CalculateScaling(destinationRect.Size, sourceSize);
-
-            using (var target = new BitmapRenderTarget(
-                this.renderTarget,
-                CompatibleRenderTargetOptions.None,
-                destinationRect.Size.ToSharpDX()))
-            {
-                var renderer = new Renderer(target);
-                renderer.Render(visual, null, Matrix.Identity, Matrix.CreateScale(scale));
-
-                var result = new BitmapBrush(this.renderTarget, target.Bitmap);
-                return new Disposable<SharpDX.Direct2D1.Brush>(result, target);
-=======
         public BrushImpl CreateBrush(Perspex.Media.Brush brush, Size destinationSize)
         {
             Perspex.Media.SolidColorBrush solidColorBrush = brush as Perspex.Media.SolidColorBrush;
@@ -344,7 +277,6 @@
             else
             {
                 return new SolidColorBrushImpl(null, this.renderTarget, destinationSize);
->>>>>>> 9d94c9de
             }
         }
     }

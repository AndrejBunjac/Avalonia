--- conflicted
+++ resolved
@@ -51,7 +51,6 @@
             if (avares.Resources.Count(CheckXamlName) == 0 && emres.Resources.Count(CheckXamlName) == 0)
                 // Nothing to do
                 return new CompileResult(true);
-<<<<<<< HEAD
 
             var clrPropertiesDef = new TypeDefinition("CompiledAvaloniaXaml", "XamlIlHelpers",
                 TypeAttributes.Class, asm.MainModule.TypeSystem.Object);
@@ -60,23 +59,14 @@
                 TypeAttributes.Class, asm.MainModule.TypeSystem.Object);
             asm.MainModule.Types.Add(indexerAccessorClosure);
 
-            var xamlLanguage = AvaloniaXamlIlLanguage.Configure(typeSystem);
+            var (xamlLanguage , emitConfig) = AvaloniaXamlIlLanguage.Configure(typeSystem);
             var compilerConfig = new AvaloniaXamlIlCompilerConfiguration(typeSystem,
                 typeSystem.TargetAssembly,
                 xamlLanguage,
-                XamlIlXmlnsMappings.Resolve(typeSystem, xamlLanguage),
+                XamlXmlnsMappings.Resolve(typeSystem, xamlLanguage),
                 AvaloniaXamlIlLanguage.CustomValueConverter,
                 new XamlIlClrPropertyInfoEmitter(typeSystem.CreateTypeBuilder(clrPropertiesDef)),
                 new XamlIlPropertyInfoAccessorFactoryEmitter(typeSystem.CreateTypeBuilder(indexerAccessorClosure)));
-=======
-            
-            var (xamlLanguage , emitConfig) = AvaloniaXamlIlLanguage.Configure(typeSystem);
-            var compilerConfig = new TransformerConfiguration(typeSystem,
-                typeSystem.TargetAssembly,
-                xamlLanguage,
-                XamlXmlnsMappings.Resolve(typeSystem, xamlLanguage),
-                AvaloniaXamlIlLanguage.CustomValueConverter);
->>>>>>> 6e598886
 
 
             var contextDef = new TypeDefinition("CompiledAvaloniaXaml", "XamlIlContext", 

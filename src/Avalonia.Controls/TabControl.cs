using System.ComponentModel;
using System.Linq;
using Avalonia.Collections;
using Avalonia.Controls.Generators;
using Avalonia.Controls.Presenters;
using Avalonia.Controls.Primitives;
using Avalonia.Controls.Templates;
using Avalonia.Data;
using Avalonia.Input;
using Avalonia.Layout;
using Avalonia.LogicalTree;
using Avalonia.VisualTree;

#nullable enable

namespace Avalonia.Controls
{
    /// <summary>
    /// A tab control that displays a tab strip along with the content of the selected tab.
    /// </summary>
    public class TabControl : SelectingItemsControl, IContentPresenterHost
    {
        /// <summary>
        /// Defines the <see cref="TabStripPlacement"/> property.
        /// </summary>
        public static readonly StyledProperty<Dock> TabStripPlacementProperty =
            AvaloniaProperty.Register<TabControl, Dock>(nameof(TabStripPlacement), defaultValue: Dock.Top);

        /// <summary>
        /// Defines the <see cref="HorizontalContentAlignment"/> property.
        /// </summary>
        public static readonly StyledProperty<HorizontalAlignment> HorizontalContentAlignmentProperty =
            ContentControl.HorizontalContentAlignmentProperty.AddOwner<TabControl>();

        /// <summary>
        /// Defines the <see cref="VerticalContentAlignment"/> property.
        /// </summary>
        public static readonly StyledProperty<VerticalAlignment> VerticalContentAlignmentProperty =
            ContentControl.VerticalContentAlignmentProperty.AddOwner<TabControl>();

        /// <summary>
        /// Defines the <see cref="ContentTemplate"/> property.
        /// </summary>
        public static readonly StyledProperty<IDataTemplate> ContentTemplateProperty =
            ContentControl.ContentTemplateProperty.AddOwner<TabControl>();

        /// <summary>
        /// The selected content property
        /// </summary>
        public static readonly StyledProperty<object?> SelectedContentProperty =
            AvaloniaProperty.Register<TabControl, object?>(nameof(SelectedContent));

        /// <summary>
        /// The selected content template property
        /// </summary>
        public static readonly StyledProperty<IDataTemplate?> SelectedContentTemplateProperty =
            AvaloniaProperty.Register<TabControl, IDataTemplate?>(nameof(SelectedContentTemplate));

        /// <summary>
        /// Initializes static members of the <see cref="TabControl"/> class.
        /// </summary>
        static TabControl()
        {
            LayoutProperty.OverrideDefaultValue<TabControl>(new NonVirtualizingStackLayout
            { 
                Orientation = Orientation.Horizontal 
            });

            SelectionModeProperty.OverrideDefaultValue<TabControl>(SelectionMode.AlwaysSelected);
            AffectsMeasure<TabControl>(TabStripPlacementProperty);
<<<<<<< HEAD
=======
            SelectedItemProperty.Changed.AddClassHandler<TabControl>((x, e) => x.UpdateSelectedContent());
>>>>>>> c3c3e493
        }

        /// <summary>
        /// Gets or sets the horizontal alignment of the content within the control.
        /// </summary>
        public HorizontalAlignment HorizontalContentAlignment
        {
            get { return GetValue(HorizontalContentAlignmentProperty); }
            set { SetValue(HorizontalContentAlignmentProperty, value); }
        }

        /// <summary>
        /// Gets or sets the vertical alignment of the content within the control.
        /// </summary>
        public VerticalAlignment VerticalContentAlignment
        {
            get { return GetValue(VerticalContentAlignmentProperty); }
            set { SetValue(VerticalContentAlignmentProperty, value); }
        }

        /// <summary>
        /// Gets or sets the tabstrip placement of the TabControl.
        /// </summary>
        public Dock TabStripPlacement
        {
            get { return GetValue(TabStripPlacementProperty); }
            set { SetValue(TabStripPlacementProperty, value); }
        }

        /// <summary>
        /// Gets or sets the default data template used to display the content of the selected tab.
        /// </summary>
        public IDataTemplate ContentTemplate
        {
            get { return GetValue(ContentTemplateProperty); }
            set { SetValue(ContentTemplateProperty, value); }
        }

        /// <summary>
        /// Gets or sets the content of the selected tab.
        /// </summary>
        /// <value>
        /// The content of the selected tab.
        /// </value>
        public object? SelectedContent
        {
            get { return GetValue(SelectedContentProperty); }
            internal set { SetValue(SelectedContentProperty, value); }
        }

        /// <summary>
        /// Gets or sets the content template for the selected tab.
        /// </summary>
        /// <value>
        /// The content template of the selected tab.
        /// </value>
        public IDataTemplate? SelectedContentTemplate
        {
            get { return GetValue(SelectedContentTemplateProperty); }
            internal set { SetValue(SelectedContentTemplateProperty, value); }
        }

        internal IContentPresenter? ContentPart { get; private set; }

        /// <inheritdoc/>
        IAvaloniaList<ILogical> IContentPresenterHost.LogicalChildren => LogicalChildren;

        /// <inheritdoc/>
        bool IContentPresenterHost.RegisterContentPresenter(IContentPresenter presenter)
        {
            return RegisterContentPresenter(presenter);
        }

        protected override void OnContainerPrepared(ElementPreparedEventArgs e)
        {
<<<<<<< HEAD
            base.OnContainerPrepared(e);

            if (SelectedContent is object || SelectedIndex == -1)
            {
                return;
            }

            if (e.Element is IContentControl c)
            {
                UpdateSelectedContent(c);
            }
        }

        protected override void OnPropertyChanged<T>(AvaloniaPropertyChangedEventArgs<T> change)
        {
            base.OnPropertyChanged(change);

            if (change.Property == SelectedIndexProperty)
            {
                var newIndex = change.NewValue.GetValueOrDefault<int>(-1);

                if (newIndex == -1)
                {
                    SelectedContentTemplate = null;
                    SelectedContent = null;
                    return; 
                }

                var container = TryGetContainer(newIndex);

                if (container is IContentControl c)
                {
                    UpdateSelectedContent(c);
                }
            }
=======
            base.OnContainersMaterialized(e);
            UpdateSelectedContent();
        }

        protected override void OnContainersRecycled(ItemContainerEventArgs e)
        {
            base.OnContainersRecycled(e);
            UpdateSelectedContent();
>>>>>>> c3c3e493
        }

        private void UpdateSelectedContent()
        {
            if (SelectedIndex == -1)
            {
                SelectedContent = SelectedContentTemplate = null;
            }
            else
            {
                var container = SelectedItem as IContentControl ??
                    ItemContainerGenerator.ContainerFromIndex(SelectedIndex) as IContentControl;
                SelectedContentTemplate = container?.ContentTemplate;
                SelectedContent = container?.Content;
            }
        }

        /// <summary>
        /// Called when an <see cref="IContentPresenter"/> is registered with the control.
        /// </summary>
        /// <param name="presenter">The presenter.</param>
        protected virtual bool RegisterContentPresenter(IContentPresenter presenter)
        {
            if (presenter.Name == "PART_SelectedContentHost")
            {
                ContentPart = presenter;
                return true;
            }

            return false;
        }

        protected override IItemContainerGenerator CreateItemContainerGenerator()
        {
            return new TabItemContainerGenerator(this);
        }

        /// <inheritdoc/>
        protected override void OnGotFocus(GotFocusEventArgs e)
        {
            base.OnGotFocus(e);

            if (e.NavigationMethod == NavigationMethod.Directional &&
                e.Source is object)
            {
                e.Handled = UpdateSelectionFromEventSource(e.Source);
            }
        }

        /// <inheritdoc/>
        protected override void OnPointerPressed(PointerPressedEventArgs e)
        {
            base.OnPointerPressed(e);

            if (e.GetCurrentPoint(this).Properties.IsLeftButtonPressed &&
                e.Pointer.Type == PointerType.Mouse && 
                e.Source is object)
            {
                e.Handled = UpdateSelectionFromEventSource(e.Source);
            }
        }

        protected override void OnPointerReleased(PointerReleasedEventArgs e)
        {
            if (e.InitialPressMouseButton == MouseButton.Left &&
                e.Pointer.Type != PointerType.Mouse &&
                e.Source is object)
            {
                var container = GetContainerFromEventSource(e.Source);
                if (container != null
                    && container.GetVisualsAt(e.GetPosition(container))
                        .Any(c => container == c || container.IsVisualAncestorOf(c)))
                {
                    e.Handled = UpdateSelectionFromEventSource(e.Source);
                }
            }
        }
    }
}<|MERGE_RESOLUTION|>--- conflicted
+++ resolved
@@ -68,10 +68,6 @@
 
             SelectionModeProperty.OverrideDefaultValue<TabControl>(SelectionMode.AlwaysSelected);
             AffectsMeasure<TabControl>(TabStripPlacementProperty);
-<<<<<<< HEAD
-=======
-            SelectedItemProperty.Changed.AddClassHandler<TabControl>((x, e) => x.UpdateSelectedContent());
->>>>>>> c3c3e493
         }
 
         /// <summary>
@@ -147,7 +143,6 @@
 
         protected override void OnContainerPrepared(ElementPreparedEventArgs e)
         {
-<<<<<<< HEAD
             base.OnContainerPrepared(e);
 
             if (SelectedContent is object || SelectedIndex == -1)
@@ -183,23 +178,13 @@
                     UpdateSelectedContent(c);
                 }
             }
-=======
-            base.OnContainersMaterialized(e);
-            UpdateSelectedContent();
-        }
-
-        protected override void OnContainersRecycled(ItemContainerEventArgs e)
-        {
-            base.OnContainersRecycled(e);
-            UpdateSelectedContent();
->>>>>>> c3c3e493
-        }
-
-        private void UpdateSelectedContent()
-        {
-            if (SelectedIndex == -1)
-            {
-                SelectedContent = SelectedContentTemplate = null;
+        }
+
+        private void UpdateSelectedContent(IContentControl item)
+        {
+            if (SelectedContentTemplate != item.ContentTemplate)
+            {
+                SelectedContentTemplate = item.ContentTemplate;
             }
             else
             {

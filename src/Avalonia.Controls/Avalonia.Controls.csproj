﻿<Project Sdk="Microsoft.NET.Sdk">
  <PropertyGroup>
    <TargetFramework>netstandard2.0</TargetFramework>
<<<<<<< HEAD
    <AssemblyName>Avalonia.Controls</AssemblyName>
=======
    <LangVersion>latest</LangVersion>
    <GenerateAssemblyInfo>false</GenerateAssemblyInfo>
>>>>>>> 0e1d494b
  </PropertyGroup>
  <ItemGroup>
    <ProjectReference Include="..\Avalonia.Animation\Avalonia.Animation.csproj" />
    <ProjectReference Include="..\Avalonia.Base\Avalonia.Base.csproj" />
    <ProjectReference Include="..\Avalonia.Input\Avalonia.Input.csproj" />
    <ProjectReference Include="..\Avalonia.Interactivity\Avalonia.Interactivity.csproj" />
    <ProjectReference Include="..\Avalonia.Layout\Avalonia.Layout.csproj" />
    <ProjectReference Include="..\Avalonia.Remote.Protocol\Avalonia.Remote.Protocol.csproj" />
    <ProjectReference Include="..\Avalonia.Visuals\Avalonia.Visuals.csproj" />
    <ProjectReference Include="..\Avalonia.Styling\Avalonia.Styling.csproj" />
  </ItemGroup>
  <Import Project="..\..\build\Rx.props" />
  <Import Project="..\..\build\JetBrains.Annotations.props" />
</Project><|MERGE_RESOLUTION|>--- conflicted
+++ resolved
@@ -1,12 +1,8 @@
 ﻿<Project Sdk="Microsoft.NET.Sdk">
   <PropertyGroup>
     <TargetFramework>netstandard2.0</TargetFramework>
-<<<<<<< HEAD
-    <AssemblyName>Avalonia.Controls</AssemblyName>
-=======
     <LangVersion>latest</LangVersion>
     <GenerateAssemblyInfo>false</GenerateAssemblyInfo>
->>>>>>> 0e1d494b
   </PropertyGroup>
   <ItemGroup>
     <ProjectReference Include="..\Avalonia.Animation\Avalonia.Animation.csproj" />

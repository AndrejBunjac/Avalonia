using System;
using System.Collections.Generic;
using System.Text;
using Avalonia.Automation.Peers;
using Avalonia.Controls.Documents;
using Avalonia.Layout;
using Avalonia.Media;
using Avalonia.Media.TextFormatting;
using Avalonia.Metadata;
using Avalonia.Utilities;

namespace Avalonia.Controls
{
    /// <summary>
    /// A control that displays a block of text.
    /// </summary>
    public class TextBlock : Control
    {
        /// <summary>
        /// Defines the <see cref="Background"/> property.
        /// </summary>
        public static readonly StyledProperty<IBrush?> BackgroundProperty =
            Border.BackgroundProperty.AddOwner<TextBlock>();

        /// <summary>
        /// Defines the <see cref="Padding"/> property.
        /// </summary>
        public static readonly StyledProperty<Thickness> PaddingProperty =
            Decorator.PaddingProperty.AddOwner<TextBlock>();

        /// <summary>
        /// Defines the <see cref="FontFamily"/> property.
        /// </summary>
        public static readonly StyledProperty<FontFamily> FontFamilyProperty =
            TextElement.FontFamilyProperty.AddOwner<TextBlock>();

        /// <summary>
        /// Defines the <see cref="FontSize"/> property.
        /// </summary>
        public static readonly StyledProperty<double> FontSizeProperty =
            TextElement.FontSizeProperty.AddOwner<TextBlock>();

        /// <summary>
        /// Defines the <see cref="FontStyle"/> property.
        /// </summary>
        public static readonly StyledProperty<FontStyle> FontStyleProperty =
            TextElement.FontStyleProperty.AddOwner<TextBlock>();

        /// <summary>
        /// Defines the <see cref="FontWeight"/> property.
        /// </summary>
        public static readonly StyledProperty<FontWeight> FontWeightProperty =
            TextElement.FontWeightProperty.AddOwner<TextBlock>();

        /// <summary>
        /// Defines the <see cref="FontWeight"/> property.
        /// </summary>
        public static readonly StyledProperty<FontStretch> FontStretchProperty =
            TextElement.FontStretchProperty.AddOwner<TextBlock>();

        /// <summary>
        /// Defines the <see cref="Foreground"/> property.
        /// </summary>
        public static readonly StyledProperty<IBrush?> ForegroundProperty =
            TextElement.ForegroundProperty.AddOwner<TextBlock>();

        /// <summary>
        /// DependencyProperty for <see cref="BaselineOffset" /> property.
        /// </summary>
        public static readonly AttachedProperty<double> BaselineOffsetProperty =
            AvaloniaProperty.RegisterAttached<TextBlock, Control, double>(
                nameof(BaselineOffset),
                0,
                true);

        /// <summary>
        /// Defines the <see cref="LineHeight"/> property.
        /// </summary>
        public static readonly StyledProperty<double> LineHeightProperty =
            AvaloniaProperty.Register<TextBlock, double>(
                nameof(LineHeight),
                double.NaN,
                validate: IsValidLineHeight);

        /// <summary>
        /// Defines the <see cref="MaxLines"/> property.
        /// </summary>
        public static readonly StyledProperty<int> MaxLinesProperty =
            AvaloniaProperty.Register<TextBlock, int>(
                nameof(MaxLines),
                validate: IsValidMaxLines);

        /// <summary>
        /// Defines the <see cref="Text"/> property.
        /// </summary>
        public static readonly DirectProperty<TextBlock, string?> TextProperty =
            AvaloniaProperty.RegisterDirect<TextBlock, string?>(
                nameof(Text),
                o => o.Text,
                (o, v) => o.Text = v);

        /// <summary>
        /// Defines the <see cref="Inlines"/> property.
        /// </summary>
        public static readonly DirectProperty<TextBlock, InlineCollection> InlinesProperty =
            AvaloniaProperty.RegisterDirect<TextBlock, InlineCollection>(
                nameof(Inlines),
                o => o.Inlines);

        /// <summary>
        /// Defines the <see cref="TextAlignment"/> property.
        /// </summary>
        public static readonly StyledProperty<TextAlignment> TextAlignmentProperty =
            AvaloniaProperty.Register<TextBlock, TextAlignment>(nameof(TextAlignment));

        /// <summary>
        /// Defines the <see cref="TextWrapping"/> property.
        /// </summary>
        public static readonly StyledProperty<TextWrapping> TextWrappingProperty =
            AvaloniaProperty.Register<TextBlock, TextWrapping>(nameof(TextWrapping));

        /// <summary>
        /// Defines the <see cref="TextTrimming"/> property.
        /// </summary>
        public static readonly StyledProperty<TextTrimming> TextTrimmingProperty =
            AvaloniaProperty.Register<TextBlock, TextTrimming>(nameof(TextTrimming), defaultValue: TextTrimming.None);

        /// <summary>
        /// Defines the <see cref="TextDecorations"/> property.
        /// </summary>
        public static readonly StyledProperty<TextDecorationCollection?> TextDecorationsProperty =
            AvaloniaProperty.Register<TextBlock, TextDecorationCollection?>(nameof(TextDecorations));

        private TextLayout? _textLayout;
        private Size _constraint;

        /// <summary>
        /// Initializes static members of the <see cref="TextBlock"/> class.
        /// </summary>
        static TextBlock()
        {
            ClipToBoundsProperty.OverrideDefaultValue<TextBlock>(true);
            
            AffectsRender<TextBlock>(BackgroundProperty, ForegroundProperty);
        }

        /// <summary>
        /// Initializes a new instance of the <see cref="TextBlock"/> class.
        /// </summary>
        public TextBlock()
        {
            Inlines = new InlineCollection(this);

            Inlines.Invalidated += InlinesChanged;
        }

        /// <summary>
        /// Gets the <see cref="TextLayout"/> used to render the text.
        /// </summary>
        public TextLayout TextLayout
        {
            get
            {
                return _textLayout ?? (_textLayout = CreateTextLayout(_constraint, Text));
            }
        }

        /// <summary>
        /// Gets or sets the padding to place around the <see cref="Text"/>.
        /// </summary>
        public Thickness Padding
        {
            get { return GetValue(PaddingProperty); }
            set { SetValue(PaddingProperty, value); }
        }

        /// <summary>
        /// Gets or sets a brush used to paint the control's background.
        /// </summary>
        public IBrush? Background
        {
            get { return GetValue(BackgroundProperty); }
            set { SetValue(BackgroundProperty, value); }
        }

        /// <summary>
        /// Gets or sets the text.
        /// </summary>
        public string? Text
        {
            get => Inlines.Text;
            set
            {
                var old = Text;

                if (value == old)
                {
                    return;
                }

                Inlines.Text = value;

                RaisePropertyChanged(TextProperty, old, value);
            }
        }

        /// <summary>
        /// Gets or sets the inlines.
        /// </summary>
        [Content]
        public InlineCollection Inlines { get; }

        /// <summary>
        /// Gets or sets the font family used to draw the control's text.
        /// </summary>
        public FontFamily FontFamily
        {
            get { return GetValue(FontFamilyProperty); }
            set { SetValue(FontFamilyProperty, value); }
        }

        /// <summary>
        /// Gets or sets the size of the control's text in points.
        /// </summary>
        public double FontSize
        {
            get { return GetValue(FontSizeProperty); }
            set { SetValue(FontSizeProperty, value); }
        }

        /// <summary>
        /// Gets or sets the font style used to draw the control's text.
        /// </summary>
        public FontStyle FontStyle
        {
            get { return GetValue(FontStyleProperty); }
            set { SetValue(FontStyleProperty, value); }
        }

        /// <summary>
        /// Gets or sets the font weight used to draw the control's text.
        /// </summary>
        public FontWeight FontWeight
        {
            get { return GetValue(FontWeightProperty); }
            set { SetValue(FontWeightProperty, value); }
        }

        /// <summary>
        /// Gets or sets the font stretch used to draw the control's text.
        /// </summary>
        public FontStretch FontStretch
        {
            get { return GetValue(FontStretchProperty); }
            set { SetValue(FontStretchProperty, value); }
        }

        /// <summary>
        /// Gets or sets the brush used to draw the control's text and other foreground elements.
        /// </summary>
        public IBrush? Foreground
        {
            get { return GetValue(ForegroundProperty); }
            set { SetValue(ForegroundProperty, value); }
        }

        /// <summary>
        /// Gets or sets the height of each line of content.
        /// </summary>
        public double LineHeight
        {
            get => GetValue(LineHeightProperty);
            set => SetValue(LineHeightProperty, value);
        }

        /// <summary>
        /// Gets or sets the maximum number of text lines.
        /// </summary>
        public int MaxLines
        {
            get => GetValue(MaxLinesProperty);
            set => SetValue(MaxLinesProperty, value);
        }

        /// <summary>
        /// Gets or sets the control's text wrapping mode.
        /// </summary>
        public TextWrapping TextWrapping
        {
            get { return GetValue(TextWrappingProperty); }
            set { SetValue(TextWrappingProperty, value); }
        }

        /// <summary>
        /// Gets or sets the control's text trimming mode.
        /// </summary>
        public TextTrimming TextTrimming
        {
            get { return GetValue(TextTrimmingProperty); }
            set { SetValue(TextTrimmingProperty, value); }
        }

        /// <summary>
        /// Gets or sets the text alignment.
        /// </summary>
        public TextAlignment TextAlignment
        {
            get { return GetValue(TextAlignmentProperty); }
            set { SetValue(TextAlignmentProperty, value); }
        }

        /// <summary>
        /// Gets or sets the text decorations.
        /// </summary>
        public TextDecorationCollection? TextDecorations
        {
            get => GetValue(TextDecorationsProperty);
            set => SetValue(TextDecorationsProperty, value);
        }
<<<<<<< HEAD

        protected override bool BypassFlowDirectionPolicies => true;

        /// <summary>
        /// Gets the value of the attached <see cref="FontFamilyProperty"/> on a control.
        /// </summary>
        /// <param name="control">The control.</param>
        /// <returns>The font family.</returns>
        public static FontFamily GetFontFamily(Control control)
        {
            return control.GetValue(FontFamilyProperty);
        }

        /// <summary>
        /// Gets the value of the attached <see cref="FontSizeProperty"/> on a control.
        /// </summary>
        /// <param name="control">The control.</param>
        /// <returns>The font size.</returns>
        public static double GetFontSize(Control control)
        {
            return control.GetValue(FontSizeProperty);
        }

        /// <summary>
        /// Gets the value of the attached <see cref="FontStyleProperty"/> on a control.
        /// </summary>
        /// <param name="control">The control.</param>
        /// <returns>The font style.</returns>
        public static FontStyle GetFontStyle(Control control)
        {
            return control.GetValue(FontStyleProperty);
        }

        /// <summary>
        /// Gets the value of the attached <see cref="FontWeightProperty"/> on a control.
        /// </summary>
        /// <param name="control">The control.</param>
        /// <returns>The font weight.</returns>
        public static FontWeight GetFontWeight(Control control)
        {
            return control.GetValue(FontWeightProperty);
        }
=======
>>>>>>> eafb5175
        
        /// <summary>
        /// The BaselineOffset property provides an adjustment to baseline offset
        /// </summary>
        public double BaselineOffset
        {
            get { return (double)GetValue(BaselineOffsetProperty); }
            set { SetValue(BaselineOffsetProperty, value); }
        }

        /// <summary>
        /// Reads the attached property from the given element
        /// </summary>
        /// <param name="control">The element to which to read the attached property.</param>
        public static double GetBaselineOffset(Control control)
        {
            if (control == null)
            {
                throw new ArgumentNullException(nameof(control));
            }

            return control.GetValue(BaselineOffsetProperty);
        }

        /// <summary>
        /// Writes the attached property BaselineOffset to the given element.
        /// </summary>
        /// <param name="control">The element to which to write the attached property.</param>
        /// <param name="value">The property value to set</param>
        public static void SetBaselineOffset(Control control, double value)
        {
            if (control == null)
            {
                throw new ArgumentNullException(nameof(control));
            }

            control.SetValue(BaselineOffsetProperty, value);
        }

        /// <summary>
        /// Renders the <see cref="TextBlock"/> to a drawing context.
        /// </summary>
        /// <param name="context">The drawing context.</param>
        public override void Render(DrawingContext context)
        {
            var background = Background;

            if (background != null)
            {
                context.FillRectangle(background, new Rect(Bounds.Size));
            }

            var padding = Padding;
            var top = padding.Top;
            var textHeight = TextLayout.Bounds.Height;

            if (Bounds.Height < textHeight)
            {
                switch (VerticalAlignment)
                {
                    case VerticalAlignment.Center:
                        top += (Bounds.Height - textHeight) / 2;
                        break;

                    case VerticalAlignment.Bottom:
                        top += (Bounds.Height - textHeight);
                        break;
                }
            }

            TextLayout.Draw(context, new Point(padding.Left, top));
        }

        /// <summary>
        /// Creates the <see cref="TextLayout"/> used to render the text.
        /// </summary>
        /// <param name="constraint">The constraint of the text.</param>
        /// <param name="text">The text to format.</param>
        /// <returns>A <see cref="TextLayout"/> object.</returns>
        protected virtual TextLayout CreateTextLayout(Size constraint, string? text)
        {
            List<ValueSpan<TextRunProperties>>? textStyleOverrides = null;

            if (Inlines.HasComplexContent)
            {
                textStyleOverrides = new List<ValueSpan<TextRunProperties>>(Inlines.Count);

                var textPosition = 0;
                var stringBuilder = new StringBuilder();

                foreach (var inline in Inlines)
                {
                    textPosition += inline.BuildRun(stringBuilder, textStyleOverrides, textPosition);
                }

                text = stringBuilder.ToString();
            }

            return new TextLayout(
                text ?? string.Empty,
                new Typeface(FontFamily, FontStyle, FontWeight, FontStretch),
                FontSize,
                Foreground ?? Brushes.Transparent,
                TextAlignment,
                TextWrapping,
                TextTrimming,
                TextDecorations,
                FlowDirection,
                constraint.Width,
                constraint.Height,
                maxLines: MaxLines,
                lineHeight: LineHeight,
                textStyleOverrides: textStyleOverrides);
        }

        /// <summary>
        /// Invalidates <see cref="TextLayout"/>.
        /// </summary>
        protected void InvalidateTextLayout()
        {
            _textLayout = null;
            
            InvalidateMeasure();
        }

        protected override Size MeasureOverride(Size availableSize)
        {
            if (!Inlines.HasComplexContent && string.IsNullOrEmpty(Text))
            {
                return new Size();
            }

            var padding = Padding;
            
            _constraint = availableSize.Deflate(padding);
            
            _textLayout = null;

            InvalidateArrange();

            var measuredSize = PixelSize.FromSize(TextLayout.Bounds.Size, 1);

            return new Size(measuredSize.Width, measuredSize.Height).Inflate(padding);
        }

        protected override Size ArrangeOverride(Size finalSize)
        {
            if (MathUtilities.AreClose(_constraint.Width, finalSize.Width))
            {
                return finalSize;
            }
            
            _constraint = new Size(finalSize.Width, Math.Ceiling(finalSize.Height));
            
            _textLayout = null;

            return finalSize;
        }

        protected override AutomationPeer OnCreateAutomationPeer()
        {
            return new TextBlockAutomationPeer(this);
        }

        private static bool IsValidMaxLines(int maxLines) => maxLines >= 0;

        private static bool IsValidLineHeight(double lineHeight) => double.IsNaN(lineHeight) || lineHeight > 0;

        protected override void OnPropertyChanged<T>(AvaloniaPropertyChangedEventArgs<T> change)
        {
            base.OnPropertyChanged(change);

            switch (change.Property.Name)
            {
                case nameof (FontSize):
                case nameof (FontWeight):
                case nameof (FontStyle):
                case nameof (FontFamily):
                case nameof (FontStretch):

                case nameof (TextWrapping):
                case nameof (TextTrimming):
                case nameof (TextAlignment):

                case nameof (FlowDirection):

                case nameof (Padding):
                case nameof (LineHeight):
                case nameof (MaxLines):
                    
                case nameof (InlinesProperty):

                case nameof (Text):
                case nameof (TextDecorations):
                case nameof (Foreground):
                {
                    InvalidateTextLayout();
                    break;
                }
            }
        }

 		private void InlinesChanged(object? sender, EventArgs e)
        {
            InvalidateTextLayout();
        }
    }
}<|MERGE_RESOLUTION|>--- conflicted
+++ resolved
@@ -317,7 +317,6 @@
             get => GetValue(TextDecorationsProperty);
             set => SetValue(TextDecorationsProperty, value);
         }
-<<<<<<< HEAD
 
         protected override bool BypassFlowDirectionPolicies => true;
 
@@ -360,8 +359,6 @@
         {
             return control.GetValue(FontWeightProperty);
         }
-=======
->>>>>>> eafb5175
         
         /// <summary>
         /// The BaselineOffset property provides an adjustment to baseline offset
